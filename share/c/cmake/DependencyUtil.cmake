--- conflicted
+++ resolved
@@ -147,12 +147,11 @@
 #       to configure the dependency. This argument can optionally be used to
 #       specify a file which deviates from the convention.
 #
-<<<<<<< HEAD
 #   DEPENDENCY_BUILD_FILE:
 #       The relative path to the file containing CMake instructions to be used
 #       to build the dependency. This argument can optionally be used to
 #       specify a file which deviates from the convention.
-=======
+#
 #   [multiValueArgs]
 #
 #   DEPENDENCY_LINK_TARGETS:
@@ -164,7 +163,6 @@
 #       where ${PROJECT} is the name in all caps of the underlying project as
 #       given to the CMake project() function. A dependency with "TEST" scope
 #       is never added to that list.
->>>>>>> 4f08b287
 #
 #   [options]
 #
@@ -481,7 +479,6 @@
 
     FetchContent_MakeAvailable(${DEP_ARGS_DEPENDENCY_NAME})
 
-<<<<<<< HEAD
     # Check if a build file needs to be included
     if(DEFINED DEP_ARGS_DEPENDENCY_BUILD_FILE)
         set(
@@ -505,8 +502,9 @@
         endif()
     endif()
 
-    # Append dependency name to a tracked global cached list
+    # Check tracked identifiers
     if(DEPENDENCY_SCOPE IN_LIST DEP_TRACKED_SCOPES)
+        # Append dependency name to a tracked global cached list
         set(PROJECT_DEPENDENCIES_LIST ${PROJECT_NAME_UPPER}_DEPENDENCIES_LIST)
         set(_dep_list "${${PROJECT_DEPENDENCIES_LIST}}")
         list(FIND _dep_list "${DEP_ARGS_DEPENDENCY_NAME}" _dep_idx)
@@ -517,9 +515,10 @@
                 "${_dep_list}"
                 CACHE STRING
                 "List of dependency names (scopes ANY/RELEASE/DEBUG)"
-=======
-    # Check tracked identifiers
-    if(DEPENDENCY_SCOPE IN_LIST DEP_TRACKED_SCOPES)
+                FORCE
+            )
+        endif()
+
         # Append dependency link targets to a tracked global cached list
         if(DEP_ARGS_DEPENDENCY_LINK_TARGETS)
             set(PROJECT_DEPENDENCIES_LINK_TARGETS
@@ -536,13 +535,9 @@
                 ${_dep_link_list}
                 CACHE STRING
                 "List of link targets of all dependencies"
->>>>>>> 4f08b287
                 FORCE
             )
         endif()
     endif()
-<<<<<<< HEAD
-=======
-
->>>>>>> 4f08b287
+
 endfunction()