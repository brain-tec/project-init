#!/bin/bash
# Copyright (C) 2024 Raven Computing
#
# Licensed under the Apache License, Version 2.0 (the "License");
# you may not use this file except in compliance with the License.
# You may obtain a copy of the License at
#
# http://www.apache.org/licenses/LICENSE-2.0
#
# Unless required by applicable law or agreed to in writing, software
# distributed under the License is distributed on an "AS IS" BASIS,
# WITHOUT WARRANTIES OR CONDITIONS OF ANY KIND, either express or implied.
# See the License for the specific language governing permissions and
# limitations under the License.

# #***************************************************************************#
# *                                                                           *
# *            ***   Init Script for Python Library Projects   ***            *
# *                    Using Native Code with C Extensions                    *
# *                               INIT LEVEL 2                                *
# *                                                                           *
# #***************************************************************************#


<<<<<<< HEAD
function process_files_lvl_2() {
  # Move C source files to "c" directory within the Python package
  # shellcheck disable=SC2154
  local path_source="${var_project_dir}/${var_namespace_path}/";
  local path_source_c="${path_source}/c/";
  # Ensure that C source dir exists
  if ! [ -d "$path_source_c" ]; then
    if ! mkdir -p "$path_source_c"; then
      failure "Failed to create directory for C source files";
    fi
  fi
  # Move C source files
  if ! _find_files_impl "$path_source" "f" '*.c'; then
    failure "Internal error: Failed to find C source files";
  fi
  local f="";
  for f in "${_FOUND_FILES[@]}"; do
    if ! mv "$f" "$path_source_c"; then
      failure "Failed to move C source file into corresponding directory";
    fi
  done
  # Update file cache
  find_all_files;
}


=======
>>>>>>> 06102c44
# Form questions

form_python_version;

form_python_virtenv_name;

form_python_package_name;

form_python_use_linter;

form_python_pypi_deployment;

form_docker_integration;

# Project setup

project_init_copy;

project_init_license "py" "c";

project_init_process;<|MERGE_RESOLUTION|>--- conflicted
+++ resolved
@@ -22,35 +22,6 @@
 # #***************************************************************************#
 
 
-<<<<<<< HEAD
-function process_files_lvl_2() {
-  # Move C source files to "c" directory within the Python package
-  # shellcheck disable=SC2154
-  local path_source="${var_project_dir}/${var_namespace_path}/";
-  local path_source_c="${path_source}/c/";
-  # Ensure that C source dir exists
-  if ! [ -d "$path_source_c" ]; then
-    if ! mkdir -p "$path_source_c"; then
-      failure "Failed to create directory for C source files";
-    fi
-  fi
-  # Move C source files
-  if ! _find_files_impl "$path_source" "f" '*.c'; then
-    failure "Internal error: Failed to find C source files";
-  fi
-  local f="";
-  for f in "${_FOUND_FILES[@]}"; do
-    if ! mv "$f" "$path_source_c"; then
-      failure "Failed to move C source file into corresponding directory";
-    fi
-  done
-  # Update file cache
-  find_all_files;
-}
-
-
-=======
->>>>>>> 06102c44
 # Form questions
 
 form_python_version;
