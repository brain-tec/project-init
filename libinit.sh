--- conflicted
+++ resolved
@@ -5621,7 +5621,6 @@
 }
 
 # [API function]
-<<<<<<< HEAD
 # Checks whether a regular file exists within the project target directory.
 #
 # The file path argument is interpreted as relative to the project target directory.
@@ -5782,28 +5781,11 @@
 # file already exists, it is only overwritten if it was previously created by
 # a Quickstart function, otherwise the entire Quickstart operation is cancelled
 # by this function. The file is created if it does not already exists.
-=======
-# Moves a file within the project target directory.
-#
-# The file specified by the first argument is moved to the target destination
-# specified by the second argument. Both the source path and target path
-# arguments are interpreted as relative to the project target directory.
-#
-# When in regular (form-based) application mode, the project target directory must have
-# already been created by means of the project_init_copy() function before a file
-# can be moved. If a file at the specified destination already exists, it is overwritten.
-#
-# When in Quickstart mode, the project target directory is the underlying Quickstart
-# current working directory, i.e. where the Quickstart was initiated. If a file at
-# the specified destination already exists, it is not overwritten and this function
-# will cause the application to cancel the entire Quickstart operation.
->>>>>>> efab3d83
 #
 # Since:
 # 1.8.0
 #
 # Args:
-<<<<<<< HEAD
 # $1 - The relative path of the source file to write to in the project
 #      target directory. The path must not be absolute. This is a mandatory argument.
 # $2 - The file content to write to the specified file. Can be an empty string
@@ -5950,7 +5932,58 @@
     if [[ ${_FLAG_PROJECT_FILES_COPIED} == false ]]; then
       _make_func_hl "append_file";
       local _hl_append_file="$HYPERLINK_VALUE";
-=======
+      _make_func_hl "project_init_copy";
+      local _hl_pic="$HYPERLINK_VALUE";
+      logE "Programming error in init script:";
+      logE "at: '${BASH_SOURCE[1]}' (line ${BASH_LINENO[0]})";
+      failure "Missing call to project_init_copy() function:"                              \
+              "When calling the ${_hl_append_file} function, the target project directory" \
+              "must already be created. "                                                  \
+              "Make sure you first call the ${_hl_pic} function in your init script";
+    fi
+    file_path="${var_project_dir}/${arg_file_path}";
+  fi
+  local add_file_to_cache=false;
+  if ! [ -e "$file_path" ]; then
+    add_file_to_cache=true;
+  else
+    if ! [ -f "$file_path" ]; then
+      logW "Cannot append to file '${arg_file_path}'";
+      logW "File already exists but is not a regular file";
+      _cancel_quickstart $EXIT_FAILURE;
+      return 1;
+    fi
+  fi
+  if ! echo -ne "$arg_file_data" >> "$file_path"; then
+    logW "Could not append to file '${file_path}'";
+    return 1;
+  fi
+  if [[ $add_file_to_cache == true ]]; then
+    CACHE_ALL_FILES+=("$file_path");
+  fi
+  return 0;
+}
+
+# [API function]
+# Moves a file within the project target directory.
+#
+# The file specified by the first argument is moved to the target destination
+# specified by the second argument. Both the source path and target path
+# arguments are interpreted as relative to the project target directory.
+#
+# When in regular (form-based) application mode, the project target directory must have
+# already been created by means of the project_init_copy() function before a file
+# can be moved. If a file at the specified destination already exists, it is overwritten.
+#
+# When in Quickstart mode, the project target directory is the underlying Quickstart
+# current working directory, i.e. where the Quickstart was initiated. If a file at
+# the specified destination already exists, it is not overwritten and this function
+# will cause the application to cancel the entire Quickstart operation.
+#
+# Since:
+# 1.8.0
+#
+# Args:
 # $1 - The relative path of the source file to move in the project target directory.
 #      The source path must not be absolute. This is a mandatory argument.
 # $2 - The relative path to the destination where to move the source file to
@@ -6009,38 +6042,10 @@
     if [[ ${_FLAG_PROJECT_FILES_COPIED} == false ]]; then
       _make_func_hl "move_file";
       local _hl_move_file="$HYPERLINK_VALUE";
->>>>>>> efab3d83
       _make_func_hl "project_init_copy";
       local _hl_pic="$HYPERLINK_VALUE";
       logE "Programming error in init script:";
       logE "at: '${BASH_SOURCE[1]}' (line ${BASH_LINENO[0]})";
-<<<<<<< HEAD
-      failure "Missing call to project_init_copy() function:"                              \
-              "When calling the ${_hl_append_file} function, the target project directory" \
-              "must already be created. "                                                  \
-              "Make sure you first call the ${_hl_pic} function in your init script";
-    fi
-    file_path="${var_project_dir}/${arg_file_path}";
-  fi
-  local add_file_to_cache=false;
-  if ! [ -e "$file_path" ]; then
-    add_file_to_cache=true;
-  else
-    if ! [ -f "$file_path" ]; then
-      logW "Cannot append to file '${arg_file_path}'";
-      logW "File already exists but is not a regular file";
-      _cancel_quickstart $EXIT_FAILURE;
-      return 1;
-    fi
-  fi
-  if ! echo -ne "$arg_file_data" >> "$file_path"; then
-    logW "Could not append to file '${file_path}'";
-    return 1;
-  fi
-  if [[ $add_file_to_cache == true ]]; then
-    CACHE_ALL_FILES+=("$file_path");
-  fi
-=======
       failure "Missing call to project_init_copy() function:"                            \
               "When calling the ${_hl_move_file} function, the target project directory" \
               "must already be created. "                                                \
@@ -6077,6 +6082,5 @@
   done
   updated_files+=("$target_file");
   CACHE_ALL_FILES=("${updated_files[@]}");
->>>>>>> efab3d83
   return 0;
 }