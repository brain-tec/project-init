#!/bin/bash
# Copyright (C) 2025 Raven Computing
#
# Licensed under the Apache License, Version 2.0 (the "License");
# you may not use this file except in compliance with the License.
# You may obtain a copy of the License at
#
# http://www.apache.org/licenses/LICENSE-2.0
#
# Unless required by applicable law or agreed to in writing, software
# distributed under the License is distributed on an "AS IS" BASIS,
# WITHOUT WARRANTIES OR CONDITIONS OF ANY KIND, either express or implied.
# See the License for the specific language governing permissions and
# limitations under the License.

# #***************************************************************************#
# *                                                                           *
# *                  ***   Project Init Core Libraries   ***                  *
# *                                                                           *
# #***************************************************************************#
#
# This file defines common functions and global variables used in the Project
# Init system. It contains the core code upon which the system is built.
#
# Not all functions defined in this file are considered as API functions.
# Functions which can be called as an API are designated as such in their
# source documentation. Concretely, all API functions will have the
# symbol "[API function]" put as the first line comment of their respective
# source documentation. The conventional regulations with regard to API
# stability and backwards compatibility apply. Functions which are not
# considered as an API do not have to guarantee stability with regard to
# their signature. Such functions are allowed to change in any way, or be
# removed completely without the application of any standard deprecation
# policy. The consumption of non-API functions is exclusively intended by
# the Project Init system itself. Therefore, developers writting add-ons are
# strongly advised to only use API functions in their code.
#
# All global variables defined in this file should be considered read-only by
# API users if their identifying name is written in all caps, unless the
# corresponding documentation states that the variable can be used otherwise.
# Do not manually assign a value to read-only global variables.
# The values of variables whose identifying name starts with an underscore
# should only be changed by functions defined in this file or init system code.
#
# The Project Init system divides the initialization into separate steps,
# so called init levels. These levels do not have to be visually
# distinguishable by the end user. They are simply used to hierarchically
# lay out the initialization code in a logical order. The general rule is
# that code in higher init levels is common to all lower init levels. However,
# the reverse is not true. For example, the highest init level is 0 (zero),
# which will typically involve code to retrieve the name and description of the
# project to initialize and the language to be used. The next init level (1)
# will then consider the steps to be taken in order to initialize a project
# with the given language, i.e. all things common to projects for that
# language or technology.
# Each init level is defined by a directory containing an "init.sh" file, a
# so called init script. Such a directory is usually located under a higher
# init level directory.
#
# Although an init script can in principle contain arbitrary shell code, the
# common practice is to ask the underlying user questions relevant to the
# particular init level context and set internal variables. In this way,
# the user is presented with a continuous form of questions in order to set
# up a new project according to his needs.
# The following functions can be used to gather the answer from the user for
# various types of questions:
#   * read_user_input_text()
#   * read_user_input_selection()
#   * read_user_input_yes_no()
#
# Questions, informative text, warnings and errors can be shown at any time
# in a consistent way by means of the log*() family of functions.
#
# The answers provided by the user are in the end usually saved in so called
# substitution variables. These are defined as global shell variables with
# a "var_"-prefix. They should be defined as all lower-case. Substitution
# variables usually have a counterpart in one or more project template
# source files. Those counterparts have the pattern "${{VAR_*}}", where
# the "*" is the unique identifier of that substitution variable, in all caps.
# A standard mechanism is provided by which substitution variables defined in
# project source template files are replaced by the concrete value set in the
# corresponding shell variable. The replace_var() function implements
# this mechanism.
#
# Once an init script has completed its task and gathered all relevant
# information from the user, there are two distinct situations to consider.
# If a subsequent init level exists, then the active init level signals to
# the Project Init system that it can move on to the next lower init level.
# This is done by a call to the proceed_next_level() function, usually placed
# as the last line of code in an init script. This procedure recursively calls
# the init scripts in the right order, until the final init level is reached.
# The final init level usually also has a "source" subdirectory which contains
# the project source template files. Those can be any type of files which are
# used by the concrete project type to be initialized.
#
# The actual project initialization is executed by calling the corresponding
# API functions in the right order. The initialization is a three-step process.
# First, the project source template files are copied as is to the
# project target directory. Second, the licensing and copyright information is
# set up based on the information provided by the user. Third, all copied
# project source files are processed and potentially changed, renamed or moved.
# The actually initialization is therefore executed when the last init script
# calls the following functions in this specific order:
#   * project_init_copy()
#   * project_init_license()
#   * project_init_process()
#
# In principle, any custom shell code can be inserted in between the above
# three function calls. The convention is, however, that these functions are
# the last lines of code in the last init script within the lowermost
# init level. The project_init_process() function is responsible for
# processing the project source template files in such a way, that
# the initialized project contains syntactically correct source code and can
# be built and used practically out of the box. In doing so, all encountered
# substitution variables are replaced by the value set in the corresponding
# init script code. Any init script can introduce and define new substitution
# variables, which must be present in the underlying project source template
# files in order to have an effect. Each substitution variable is processed
# by a call to the replace_var() function.
# Substitution variables should generally not be processed before
# the project_init_process() function is called, although it is possible.
# To adhere to the general init level processing order, each init level script
# can define a process_files_lvl_*() function, where the "*" is the number of
# the init level that the underlying init script implements. These functions
# will be called by the init system at the right time and in the right order,
# from higher init levels (lower level number) to lower init levels
# (higher level number). The convention is that the function implementations
# take care of processing all substitution variables, which are defined or set
# in the underlying init script, by calling the replace_var() function.
# Usually, the process_files_lvl_*() functions are placed as the first function
# inside the corresponding init script.
#
# An irrecoverable error can be signaled at any time by calling the failure()
# function. This will gracefully terminate the initialization process and
# inform the user about the occurred error. If the user should only be
# informed about an issue, without terminating the program, the warning()
# function should be used instead. Warnings are accumulated and shown to
# the user at the end of a successful project initialization.
#
# The library code in this file does not implement the concrete form to
# be shown to the user. This has to be provided separately. However, as part
# of the API contract, any consuming component must ensure that the library
# lifecycle functions are called in the appropriate order. That is:
#   * project_init_start()
#   * project_init_finish()
#
# In between these function calls, a consuming component may use any
# provided API function to implement a concrete project initialization form
# and descend into more init levels.
#
# When the arguments given to the project_init_start() lifecycle function
# result in the activation of the Quickstart mode,
# the PROJECT_INIT_QUICKSTART_REQUESTED global variable is set to true and
# the consuming component may proceed by calling the
# project_init_process_quickstart() function to load and execute
# the requested Quickstart function.
#
# The developer documentation is available on GitHub:
# https://github.com/raven-computing/project-init/wiki
#
# Please consult the docs for further information on the Init System and
# the provided APIs. The system and its behaviour is customizable by
# an add-on mechanism without having to change the core code of the system.


# Minimum required Bash major version
readonly REQUIREMENT_BASH_VERSION=4;

# [API Exit Code]
# Used when a project is successfully initialized
# and the program has finished without fatal errors.
readonly EXIT_SUCCESS=0;
# [API Exit Code]
# Used when the program encounters any kind of error.
readonly EXIT_FAILURE=1;
# [API Exit Code]
# Used when the program is terminated by an interrupt signal,
# e.g. when cancelling by means of Ctrl+C, or when the user
# does not confirm the project initialization.
readonly EXIT_CANCELLED=5;

# [API Global]
# The status code a Quickstart function should return in the
# case of a successful operation.
# Since:
# 1.4.0
readonly QUICKSTART_STATUS_OK=$EXIT_SUCCESS;

# [API Global]
# The status code a Quickstart function should return in the case of a
# failed operation. This indicates to the system that the entire operation,
# which might consist of multiple chained functions, should be cancelled.
# A warning is shown to the user about the failed operation.
# Use $QUICKSTART_STATUS_NOWARN instead to suppress that warning.
# Since:
# 1.4.0
readonly QUICKSTART_STATUS_FAILURE=$EXIT_FAILURE;

# [API Global]
# The status code a Quickstart function should return in the case of a
# failed operation, suppressing some warnings emitted by the system. This status
# code is the same as $QUICKSTART_STATUS_FAILURE but gives the underlying function
# the opportunity to show its own warning messages to the user before returning.
# Please note that the system will still emit other warnings and errors not related
# to the returned status of the Quickstart function.
# Since:
# 1.4.0
readonly QUICKSTART_STATUS_NOWARN=50;

# [API Global]
# Holds the version identifier of the Project Init system.
# The format is 'major.minor.patch'.
PROJECT_INIT_VERSION="";

# [API Global]
# Holds the version identifier of the addons resources if applicable.
# This is the version as specified in the VERSION file of the addons
# resource directory. The format of the value of this variable
# is 'major.minor.patch', or '?.?.?' if the VERSION file contains an
# invalid format. If no VERSION file is found, this variable will be empty.
PROJECT_INIT_ADDONS_VERSION="";

# [API Global]
# Indicates whether the running version of the Project Init system is
# a development version or a release version. This global variable
# is either true or false.
PROJECT_INIT_IS_DEV_VERSION="";

# [API Global]
# Indicates whether the loaded addons resource of the running Project Init
# system is a development version or a release version. This global variable
# is either true or false.
PROJECT_INIT_ADDONS_IS_DEV_VERSION="";

# [API Global]
# The path to the loaded addon resource directory. This is only set if an addon
# is available and loaded, otherwise it remains empty. It indicates the source
# root of the addon within the local filesystem, which may or may not be
# a temporary location.  
# This variable must be regarded as read-only.
# Since:
# 1.4.0
PROJECT_INIT_ADDONS_PATH="";

# [API Global]
# The path of the current working directory of the user when he
# started Project Init.  
# This variable must be regarded as read-only.
# Since:
# 1.4.0
USER_CWD="";

# [API Global]
# Contains the absolute path to the directory of
# the current active init level. As the user progresses
# through the forms of the various init levels, this
# variable is automatically adjusted to always point to
# the init level directory the system is currently in.
CURRENT_LVL_PATH="";

# [API Global]
# Contains the number of the currently active init level.
# The start (entry point) of the Project Init system,
# i.e. the source root of the system itself, is defined
# as level 0 (zero). As the user progresses through the
# forms, each directory in which the system descends into
# represents a separate init level, for which a greater
# level number is assigned. This variable is automatically
# adjusted to always equal the number of the init level
# the system is currently in.
CURRENT_LVL_NUMBER=0;

# [API Global]
# Contains the user-entered string from the last call
# to the read_user_input_text() function.
USER_INPUT_ENTERED_TEXT="";

# [API Global]
# Used by the read_user_input_text() function to determine the text value to use
# by default when a user does not provide an answer in the text prompt.
# Since:
# 1.7.0
USER_INPUT_DEFAULT_TEXT="";

# [API Global]
# Contains the selection index of the user choice from
# the last call to the read_user_input_selection() function.
# Please note that this index is always zero-based, even when
# the selection numbers shown to the user within the
# form selections exhibit a different behaviour.
USER_INPUT_ENTERED_INDEX="";

# [API Global]
# Used by the read_user_input_selection() function to determine the
# zero-based index of the item to use by default when a user does not
# provide an answer in the item selection prompt.
# Since:
# 1.7.0
USER_INPUT_DEFAULT_INDEX="";

# [API Global]
# Contains the boolean user answer of the yes/no question
# from the last call to the read_user_input_yes_no() function.
# This variable contains either true or false.
USER_INPUT_ENTERED_BOOL="";

# [API Global]
# The name of the project type selected by the user.
# This global var holds one of the two results of
# the select_project_type() function.
FORM_PROJECT_TYPE_NAME="";

# [API Global]
# The path to the directory of the project type
# selected by the user. This global var holds one of
# the two results of the select_project_type() function.
FORM_PROJECT_TYPE_DIR="";

# [API Global]
# The identifier of the question for which form input is requested.
# This variable can be set before calling the read_user_input_selection() ,
# read_user_input_text() or read_user_input_yes_no() function to make the form
# question that follows assignable by a unique identifier. Currently, this is
# only used during testing. When a value is set before calling any of the
# aforementioned functions, it instructs those functions to read the
# user-provided answer from a prepared internal data structure.
# Since:
# 1.2.0
FORM_QUESTION_ID="";

# [API Global]
# Holds the name of the directory representing
# the next init level that was selected by the user. Please note
# that this is not the absolute path to the selected directory,
# but rather only the name of the directory within the filesystem.
# Represents the first return value of
# the select_next_level_directory() function.
SELECTED_NEXT_LEVEL_DIR="";

# [API Global]
# Holds the display name of the directory that was selected by
# the user. This is not the directory name on the filesystem, but
# rather the name as it is shown to the user within the form,
# i.e. as specified by the accompanying 'name.txt' file.
# Represents the second return value of
# the select_next_level_directory() function.
SELECTED_NEXT_LEVEL_DIR_NAME="";

# [API Global]
# Holds the property value set by the get_property()
# and get_boolean_property() functions.
PROPERTY_VALUE="";

# [API Global]
# Holds the value computed and set by the make_hyperlink() function.
# The string value might contain terminal escape codes.
# Since:
# 1.1.0
HYPERLINK_VALUE="";

# [API Global]
# Holds the value loaded and set by the load_var_from_file() function.
# The string value might contain arbitrary characters, including special
# characters. It might be empty if no corresponding var file was found.
# Since:
# 1.3.0
VAR_FILE_VALUE="";

# [API Global]
# The application name to display to the user. This is shown, for example,
# in desktop notifications. A different value may be set by addons.
# Since:
# 1.9.0
PROJECT_INIT_APPLICATION_NAME="Project Init";

# [API Global]
# The message to show when a project is successfully initialized.
# This text is shown in the terminal and in the desktop notification.
# A new value can be set to this variable to change the success message.
# Since:
# 1.1.0
PROJECT_INIT_SUCCESS_MESSAGE="Project has been initialized";

# [API Global]
# The name of the file which is generated for the legal text of
# the selected license. A new value can be set to this variable to
# change the file name.
# Since:
# 1.6.0
PROJECT_INIT_LICENSE_FILE_NAME="LICENSE";

# [API Global]
# Indicates whether the user has requested a quickstart.
# Is either true or false.  
# This variable must be regarded as read-only.
# Since:
# 1.4.0
PROJECT_INIT_QUICKSTART_REQUESTED=false;

# [API Global]
# Indicates the path to the project source template directory used
# to initialize a new project. This variable is only set after project
# initialization process has started and the source template files have
# been copied to the project target directory by means of
# the project_init_copy() function.  
# This variable must be regarded as read-only.
# Since:
# 1.4.0
PROJECT_INIT_USED_SOURCE="";

# [API Global]
# Can be set to `true` in order to suppress the printing of a deprecation
# warning for the next call of any deprecated function. This variable is
# automatically reset to `false` by a deprecated function once it returns.
# Thus, code using deprecated functions must set this variable before each
# call if deprecation warnings should be suppressed for all of them. Please
# note that the automatic reset of the variable value only applies if the
# underlying deprecated function is called within the same shell environment.
# Since:
# 1.3.0
SUPPRESS_DEPRECATION_WARNING=false;

# The path to the target directory where to save files in Quickstart mode.
_PROJECT_INIT_QUICKSTART_OUTPUT_DIR="";

# An array for holding all supported language version
# numbers/identifiers
SUPPORTED_LANG_VERSIONS_IDS=();

# An array for holding the corresponding labels for all
# supported language versions
SUPPORTED_LANG_VERSIONS_LABELS=();

# The associative array for the data in project.properties files.
declare -A PROPERTIES;

# The associative array for the data in extension_map.txt files.
declare -A COPYRIGHT_HEADER_EXT_MAP;

# The paths to the directories of all available project licenses.
# Is set by the _load_available_licenses() function.
# The order of the paths is in sync with the names.
_PROJECT_AVAILABLE_LICENSES_PATHS=();

# The names of all project licenses.
# Is set by the _load_available_licenses() function.
# The order of the names is in sync with the paths.
_PROJECT_AVAILABLE_LICENSES_NAMES=();

# The path to the license resource selected in the active process.
_PROJECT_SELECTED_LICENSE_PATH="";

# The name of the license resource selected in the active process.
_PROJECT_SELECTED_LICENSE_NAME="";

# An array holding names of commands that are required
# by the init system. Is filled by the _read_dependencies() function.
SYS_DEPENDENCIES=();

# An array where all summary warning messages are saved.
# Use the warning() function to add a new message.
_WARNING_LOG=();

# Holds the number of issued warnings. This corresponds to
# the number of occurred warning-level log statements.
_N_WARNINGS=0;

# Holds the number of issued errors. This corresponds to
# the number of occurred error-level log statements.
_N_ERRORS=0;

# The list of all entries in 'files.txt' files.
LIST_FILES_TXT=();

# The array of files which are tracked by Project Init in a target location.
# In general, the file cache contains the absolute paths to all files and
# directories that are generated by Project Init so that the system knows what
# files to process and to be able to distinguish the generated files from
# preexisting files when generating in an already existing project directory.
# However, the behaviour/usage differs slightly between modes. In the form-based
# mode directories are excluded from the file cache upon project initialization
# as an optimization since all files are generated under a single project source
# root, so the system knows about the subdirectories implicitly. The regular
# files must be filtered depending on the patterns in LIST_FILES_TXT.
# In Quickstart mode the file cache only contains files and directories which are
# explicitly created by the program through the file processing API functions.
CACHE_ALL_FILES=();

# Used by the _find_files_impl() function to store
# the found files as a separate item in this array.
_FOUND_FILES=();

# Used by the _find_subst_vars() function to store
# the found substitution variables.
_FOUND_SUBST_VARS=();

# Used by the _array_contains() function to store the
# index of a found array member. May be empty.
_FOUND_ARRAY_MEMBER_IDX="";

# A literal new line character. Can be used in values
# for variable substitutions.
readonly _NL="
";

# The absolute path to the location where
# Project Init resources, including addons, are cached.
readonly RES_CACHE_LOCATION="/tmp";

# The base URL pointing to the Project Init source repository.
readonly PROJECT_BASE_URL="https://github.com/raven-computing/project-init";

# The base URL to be used when creating hyperlinks
# to the Project Init documentation, e.g. for help texts.
readonly DOCS_BASE_URL="${PROJECT_BASE_URL}/wiki";

# Contains the absolute path to the directory of the current theoretic
# init level within the addons resource. This is essentially the addons
# counterpart to $CURRENT_LVL_PATH, but the path is always pointing
# to the addons resource directory. This variable is automatically
# adjusted to always point to the init level directory of the addons
# resource that is or would be applicable, even when no such directory
# is provided by the addon. If no addon is active, then this variable
# will be left empty.
_ADDONS_CURRENT_LVL_PATH="";

# An associative array used to track which deprecated functions
# have already been called. Maps function names (without any '()' at the end)
# to constant values. This is effectively used as a set.
declare -A _DEPRECATED_FUNCTIONS;
# Indicates whether some deprecated feature/behaviour was used by any code.
# Does not track the calling of deprecated functions.
_FLAG_DEPRECATED_FEATURE_USED=false;
# Special deprecation file used by the load_var() function.
_FILE_DEPRECATED_FN_LOAD_VAR_USED="$RES_CACHE_LOCATION/pi_deprfnloadvarused";

# Indicates whether the file cache is invalidated.
_FLAG_FCACHE_ERR=false;

# Indicates whether the selected project language comes exclusively
# from an addons resource.
_FLAG_PROJECT_LANG_IS_FROM_ADDONS=false;
# Indicates whether the project_init_copy() function was called.
_FLAG_PROJECT_FILES_COPIED=false;
# Indicates whether the project_init_license() function was called.
_FLAG_PROJECT_LICENSE_PROCESSED=false;
# Indicates whether the project_init_process() function was called.
_FLAG_PROJECT_FILES_PROCESSED=false;
# Indicates whether the directory where the new project should be
# initialized in is polluted, i.e. it already exists and was not empty
# when the init system checked it.
_FLAG_PROJECT_DIR_POLLUTED=false;
# Indicates whether the system configuration has been loaded.
_FLAG_CONFIGURATION_LOADED=false;

# The timeout of the success notification, in milliseconds.
_INT_NOTIF_SUCCESS_TIMEOUT=3000;
# The path to the icon to be used by the success notification.
# Is set dynamically as the program progesses.
_STR_NOTIF_SUCCESS_ICON="";
# Indicates whether a success notification icon was specified by an addon.
_FLAG_NOTIF_SUCCESS_ICON_ADDON=false;

# Terminal color flag may be set as env var
if [[ "$TERMINAL_USE_ANSI_COLORS" == "0" ]]; then
  readonly TERMINAL_USE_ANSI_COLORS=false;
  # Disable colors
  readonly COLOR_RED="";
  readonly COLOR_GREEN="";
  readonly COLOR_BLUE="";
  readonly COLOR_CYAN="";
  readonly COLOR_ORANGE="";
  readonly COLOR_NC="";
else
  readonly TERMINAL_USE_ANSI_COLORS=true;
  # Terminal colors
  readonly COLOR_RED="\033[0;31m";
  readonly COLOR_GREEN="\033[1;32m";
  readonly COLOR_BLUE="\033[1;34m";
  readonly COLOR_CYAN="\033[1;36m";
  readonly COLOR_ORANGE="\033[1;33m";
  readonly COLOR_NC="\033[0m";
fi

# The text shown in prompts when requesting user input.
_READ_FN_INPUT_PROMPT="$(echo -e "[${COLOR_CYAN}INPUT${COLOR_NC}] ")";
readonly _READ_FN_INPUT_PROMPT;


# [API function]
# Prints an INFO level statement on stdout.
#
# All given info strings are logged on one line.
#
# Args:
# $* - An arbitrary number of string messages to log
#
# Stdout:
# An INFO level statement.
#
function logI() {
  if [[ $TERMINAL_USE_ANSI_COLORS == true ]]; then
    echo -e "[${COLOR_BLUE}INFO${COLOR_NC}] $*";
  else
    echo "[INFO] $*";
  fi
}

# [API function]
# Prints a WARNING level statement on stdout.
#
# All given warning strings are logged on one line.
#
# Args:
# $* - An arbitrary number of string messages to log
#
# Stdout:
# A WARNING level statement.
#
function logW() {
  if [[ $TERMINAL_USE_ANSI_COLORS == true ]]; then
    echo -e "[${COLOR_ORANGE}WARN${COLOR_NC}] $*";
  else
    echo "[WARN] $*";
  fi
  ((++_N_WARNINGS));
}

# [API function]
# Prints an ERROR level statement on stdout.
#
# All given error strings are logged on one line.
#
# Args:
# $* - An arbitrary number of string messages to log
#
# Stdout:
# An ERROR level statement.
#
function logE() {
  if [[ $TERMINAL_USE_ANSI_COLORS == true ]]; then
    echo -e "[${COLOR_RED}ERROR${COLOR_NC}] $*";
  else
    echo "[ERROR] $*";
  fi
  ((++_N_ERRORS));
}

# [API function]
# Adds a warning to the project initialization summary.
#
# This function adds the given warning message to the list of warnings
# shown at the end after a project has been successfully initialized.
# Only one string can be given to this function per call. Each message
# will be shown on a separate line. Duplicate warning messages will be ignored.
#
# Args:
# $1 - A string message to log
#
function warning() {
  local warning_message="$1";
  if ! _array_contains "$warning_message" "${_WARNING_LOG[@]}"; then
    _WARNING_LOG+=("$warning_message");
  fi
}

# Prints a statement indicating a successful operation.
#
# This function shows a success message and prints saved warnings.
# The program will not be terminated by this function.
#
function _log_success() {
  local max_lines=20;
  logI "";
  if [[ $TERMINAL_USE_ANSI_COLORS == true ]]; then
    echo -ne "[${COLOR_BLUE}INFO${COLOR_NC}] ";
    for i in $(seq 1 $max_lines); do
      echo -n "-";
    done
    echo -ne " [${COLOR_GREEN}SUCCESS${COLOR_NC}] ";
  else
    echo -n "[INFO] ";
    for i in $(seq 1 $max_lines); do
      echo -n "-";
    done
    echo -n " [SUCCESS] ";
  fi
  for i in $(seq 1 $max_lines); do
    echo -n "-";
  done
  echo "";
  logI "${PROJECT_INIT_SUCCESS_MESSAGE}";
  logI "";
  # Check logged warning messages
  local warn_size=${#_WARNING_LOG[@]};
  if (( warn_size > 0 )); then
    local warning_msg="";
    for warning_msg in "${_WARNING_LOG[@]}"; do
      logW "${COLOR_ORANGE}Warning:${COLOR_NC}";
      logW "$warning_msg";
      logW "";
    done
  fi
}

<<<<<<< HEAD
# Triggers a program failure with the specified error message.
#
# This function can be used to stop the program due to an illegal function call.
#
# Args:
# $1 - The error message to print. This argument is mandatory.
#
function _fail_illegal_call() {
  local error_message="$1";
  local func="${FUNCNAME[1]}";
  local source_file="${BASH_SOURCE[2]}";
  local lineno="${BASH_LINENO[1]}";
  if [[ "$func" == "_require_arg" ]]; then
    func="${FUNCNAME[2]}";
    source_file="${BASH_SOURCE[3]}";
    lineno="${BASH_LINENO[2]}";
  fi
  _make_func_hl "$func";
  logE "Programming error: Illegal function call:";
  logE "at: '${source_file}' (line ${lineno})";
  failure "Programming error: Invalid call to ${HYPERLINK_VALUE} function: " \
          "$error_message";
}

# Ensures that the specified argument is non-empty.
#
# This function will perform the argument check and exit the program with
# a failure and the specified error message if the argument is empty
# or left unspecified.
#
# Args:
# $1 - The argument value to check.
# $2 - The error message to print (optional).
#
function _require_arg() {
  local required_arg="$1";
  local error_message="$2";
  if [ -z "$error_message" ]; then
    error_message="Missing required argument";
  fi
  if [ -z "$required_arg" ]; then
    _fail_illegal_call "$error_message";
  fi
}

# Checks that an init script has called project_init_copy() before
# requesting any file operations.
function _ensure_project_files_copied() {
  if [[ ${_FLAG_PROJECT_FILES_COPIED} == false ]]; then
    local func="${FUNCNAME[1]}";
    _make_func_hl "$func";
    local _hl_f="$HYPERLINK_VALUE";
    _make_func_hl "project_init_copy";
    local _hl_pic="$HYPERLINK_VALUE";
    logE "Programming error in init script:";
    logE "at: '${BASH_SOURCE[2]}' (line ${BASH_LINENO[1]})";
    failure "Missing call to project_init_copy() function:"                     \
            "When calling the ${_hl_f} function, the target project directory " \
            "must already be created. "                                         \
            "Make sure you first call the ${_hl_pic} function in your init script";
  fi
=======
# Invokes notify-send to show a desktop notification.
#
# This implementation function also handles the optional notification actions.
#
# Args:
# $@ - All arguments to be passed to notify-send.
#
function _show_notif_success_impl() {
  local act;
  act=$(notify-send "$@");
  if [[ "$act" == "Open" ]]; then
    nautilus --new-window "${var_project_dir}" &> /dev/null;
  elif [[ "$act" == "Term" ]]; then
    gnome-terminal --window \
                   --working-directory="${var_project_dir}" &> /dev/null;
  fi
}

# Checks if the installed version of notify-send supports notification actions.
# Notification actions are supported in notify-send version 0.7.10 and above.
#
# Returns:
# 0 - If notification actions are supported.
# 1 - If notification actions are not supported.
#
function _can_add_notif_actions() {
  local version;
  version=$(notify-send --version |cut -d ' ' -f2);
  if (( $? != 0 )); then
    return 1;
  fi
  # The format is known to be e.g.: '0.1.2'
  # shellcheck disable=SC2206
  version=(${version//./ });
  local major="${version[0]}";
  local minor="${version[1]}";
  local patch="${version[2]}";
  if (( major == 0 )); then
    if (( minor < 7 )); then
      return 1;
    fi
    if (( minor == 7 )); then
      if (( patch < 10 )); then
        return 1;
      fi
    fi
  fi
  return 0;
>>>>>>> 9641210e
}

# Shows a system notification indicating a successful operation.
#
# This function will try to display a desktop notification if the
# notify-send command is available. It returns exit status 1 if
# the notify-send command is not available, otherwise it returns 0 (zero).
#
function _show_notif_success() {
  if _command_dependency "notify-send"; then
    local notif_args=();
    local _project_name="New Project";
    if [ -n "$var_project_name" ]; then
      _project_name="$var_project_name";
    fi
    if [ -n "${_STR_NOTIF_SUCCESS_ICON}" ]; then
      if [ -r "${_STR_NOTIF_SUCCESS_ICON}" ]; then
        notif_args+=("--icon");
        notif_args+=("${_STR_NOTIF_SUCCESS_ICON}");
      fi
    fi
    notif_args+=("--expire-time");
    notif_args+=("${_INT_NOTIF_SUCCESS_TIMEOUT}");
    notif_args+=("--app-name");
    notif_args+=("$PROJECT_INIT_APPLICATION_NAME");
    if _can_add_notif_actions; then
      if _command_dependency "nautilus"; then
        notif_args+=("--action");
        notif_args+=("Open=Show Files");
      fi
      if _command_dependency "gnome-terminal"; then
        notif_args+=("--action");
        notif_args+=("Term=Open in Terminal");
      fi
    fi
    notif_args+=("${_project_name}");
    notif_args+=("${PROJECT_INIT_SUCCESS_MESSAGE}");
    _show_notif_success_impl "${notif_args[@]}" &
    return 0;
  fi
  return 1;
}

# Prints a help text statement with the specified log level.
#
# Is used to guide the user to some specific part of the official documentation.
# The help text is directly printed with the specified log level. Therefore a call
# to this function needs to be placed at the right location.
#
# Args:
# $1 - The log level to use when printing the help text.
#      Must be one of 'I' (Info), 'W' (Warning), 'E' (Error).
# $2 - The documentation link relative to the base URL as indicated
#      by the $DOCS_BASE_URL global variable.
#
# Globals:
# DOCS_BASE_URL - Is used by this function to determine the base part of the created
#                 hyperlink, which points to the official documentation.
#
# Stdout:
# Help text information with the specified log level.
#
function _show_helptext() {
  local _log_lvl="$1";
  local _doc_res="$2";
  if [ -z "${_log_lvl}" ]; then
    logE "Programming error: No log level specified in call to _show_helptext()";
    logE "at: '${BASH_SOURCE[1]}' (line ${BASH_LINENO[0]})";
    return 1;
  fi
  if [ -z "${_doc_res}" ]; then
    logE "Programming error: No resource name specified in call to _show_helptext()";
    logE "at: '${BASH_SOURCE[1]}' (line ${BASH_LINENO[0]})";
    return 1;
  fi
  make_hyperlink "${DOCS_BASE_URL}/${_doc_res}" "documentation";
  local _helptext="[HELP]: See the ${HYPERLINK_VALUE} for more information";
  if [[ "${_log_lvl}" == "I" ]]; then
    logI "";
    logI "${_helptext}";
    logI "";
  elif [[ "${_log_lvl}" == "W" ]]; then
    logW "";
    logW "${_helptext}";
    logW "";
  elif [[ "${_log_lvl}" == "E" ]]; then
    logE "";
    logE "${_helptext}";
    logE "";
  else
    logE "Programming error: Invalid log level specified in call to _show_helptext()";
    logE "at: '${BASH_SOURCE[1]}' (line ${BASH_LINENO[0]})";
    return 1;
  fi
  return 0;
}

# Makes a hyperlink value which points to an API function
# description within the official documentation.
#
# Is used to display a link to a specific API function within the official
# documentation. The hyperlink value is created by using the make_hyperlink() function.
# Therefore, the result is saved in the $HYPERLINK_VALUE global variable.
#
# Args:
# $1 - The function name to make a link for. Must not contain any brackets.
#
# Globals:
# DOCS_BASE_URL   - Is used by this function to determine the base part of the created
#                   hyperlink, which points to the official documentation.
# HYPERLINK_VALUE - Holds the string value of the created hyperlink.
#                   Is set as a result of a call to this function.
#
function _make_func_hl() {
  local _func_name="$1";
  if [ -z "${_func_name}" ]; then
    logE "Programming error: No function name specified in call to _make_func_hl()";
    logE "at: '${BASH_SOURCE[1]}' (line ${BASH_LINENO[0]})";
    HYPERLINK_VALUE="";
    return 1;
  fi
  # shellcheck disable=SC2206
  local version_spec=( ${PROJECT_INIT_VERSION//./ } );
  local _m="${version_spec[0]}"; # Major version
  make_hyperlink "${DOCS_BASE_URL}/API-Reference-v${_m}#${_func_name}" "${_func_name}()";
  return $?;
}

# Safely change the active working directory or fail with an error message.
#
# Args:
# $1 - The path to the directory to change to. This is a mandatory argument.
#
function _cd_or_die() {
  local _target_path="$1";
  if ! cd "${_target_path}"; then
    failure "Failed to change active working directory to '${_target_path}'";
  fi
}

# [API function]
# Prints a statement indicating a failed operation.
#
# This function shows a failure message and prints all given error messages.
# The program will be terminated by this function with exit code indicated
# by the global variable $EXIT_FAILURE.
#
# Args:
# $@ - Optional strings indicating all error messages.
#      Each message is printed on its own line.
#
# Stdout:
# Error information.
#
function failure() {
  local max_lines=20;
  logI "";
  local i;
  if [[ $TERMINAL_USE_ANSI_COLORS == true ]]; then
    echo -ne "[${COLOR_BLUE}INFO${COLOR_NC}] ";
    for i in $(seq 1 $max_lines); do
      echo -ne "-";
    done
    echo -ne " [${COLOR_RED}FAILURE${COLOR_NC}] ";
  else
    echo -n "[INFO] ";
    for i in $(seq 1 $max_lines); do
      echo -n "-";
    done
    echo -n " [FAILURE] ";
  fi
  for i in $(seq 1 $max_lines); do
    echo -n "-";
  done
  echo "";
  logI "";
  if (( $# == 0 )); then
    logE "An error has occurred";
  else
    for msg in "$@"; do
      logE "$msg";
    done
  fi

  if [[ ${_FLAG_PROJECT_FILES_COPIED} == true ]]; then
    # Source files have already been copied to the target directory.
    # Try to clean it up safely
    if [ -d "$var_project_dir" ]; then
      if [[ ${_FLAG_PROJECT_DIR_POLLUTED} == false ]]; then
        var_project_dir="${var_project_dir%/}";
        if [[ "$var_project_dir" != "$HOME" ]]; then
          rm -r "$var_project_dir";
          if (( $? != 0 )); then
            logW "Failed to clean up already created project directory.";
            logW "Check '$var_project_dir' for remnant files";
          fi
        fi
      else
        logW "Unable to clean up already created project directory: Polluted directory.";
        logW "Check '$var_project_dir' for remnant files";
      fi
    fi
  fi

  if [[ $PROJECT_INIT_QUICKSTART_REQUESTED == true ]]; then
    _cancel_quickstart;
  fi

  # Play bell alert sound if applicable
  if [[ ${_FLAG_CONFIGURATION_LOADED} == true ]]; then
    get_boolean_property "sys.output.sound.onfail" "true";
    if [[ "$PROPERTY_VALUE" == "true" ]]; then
      echo -ne "\a";
    fi
  fi

  exit $EXIT_FAILURE;
}

# Cancels a Quickstart operation.
#
# This function potentially cleans up already copied resources in the project
# target directory. If no argument is given, then this function returns
# normally, otherwise it exits the entire application with the exit code
# specified by the first argument.
# If not in Quickstart mode, then this function has no effect.
#
# Args:
# $1 - Optional exit status of the application.
#
# Returns:
# 0 - If no exit status was specified as an argument and the Quickstart
#     operation was successfully cancelled.
# 1 - If no Quickstart operation is active at the time this
#     function was called. This means that this function call was a NO-OP.
#
# Globals:
# CACHE_ALL_FILES - The files already copied to the project target directory.
#
function _cancel_quickstart() {
  local arg_do_exit_with_status="$1";
  if [[ $PROJECT_INIT_QUICKSTART_REQUESTED == false ]]; then
    return 1;
  fi
  if (( ${#CACHE_ALL_FILES[@]} > 0 )); then
    local file="";
    for file in "${CACHE_ALL_FILES[@]}"; do
      if [ -d "$file" ]; then
        if ! rm -rf "$file"; then
          logW "Failed to clean up directory created by quickstart function.";
          logW "Check directory '${file}'";
        fi
      elif [ -f "$file" ]; then
        if ! rm "$file"; then
          logW "Failed to clean up file created by quickstart function.";
          logW "Check file '${file}'";
        fi
      fi
    done
  fi
  if [ -n "$arg_do_exit_with_status" ]; then
    exit $arg_do_exit_with_status;
  fi
  return 0;
}

# [API function]
# Creates a hyperlink from the specified URL.
#
# This function can be used to create a clickable hyperlink leading
# to a web resource. The hyperlink might be embedded in a series of
# terminal escape codes if this is an activated feature, in which case
# the specified label is used as the display string for the created hyperlink.
# If the corresponding feature is disabled, the provided URL might be used
# as is in the computed value. Please note that this function does not check
# whether the underlying terminal emulator in use supports displaying
# clickable labeled hyperlinks.
# The result of this function is not printed directly but instead stored
# in the $HYPERLINK_VALUE global variable.
#
# Since:
# 1.1.0
#
# Args:
# $1 - The URL of the hyperlink. This is a mandatory argument.
# $2 - The label of the hyperlink. This argument is optional.
#
# Globals:
# HYPERLINK_VALUE - Holds the string value of the created hyperlink.
#                   Is set by this function.
#
# Returns:
# 0 - If the hypelink was successfully created.
# 1 - If an error occurred.
#
# Examples:
# make_hyperlink "http://www.example.com" "Example Link";
# logI "Please see this $HYPERLINK_VALUE";
#
function make_hyperlink() {
  local _hl_url="$1";
  local _hl_label="$2";
  if [ -z "${_hl_url}" ]; then
    logE "Programming error: No URL specified in call to make_hyperlink()";
    logE "at: '${BASH_SOURCE[1]}' (line ${BASH_LINENO[0]})";
    HYPERLINK_VALUE="";
    return 1;
  fi
  if [ -z "${_hl_label}" ]; then
    _hl_label="${_hl_url}";
  fi
  get_boolean_property "sys.output.hyperlinks.escape" "true";
  if [[ "$PROPERTY_VALUE" == "true" ]]; then
    HYPERLINK_VALUE="\e]8;;${_hl_url}\e\\\\${_hl_label}\e]8;;\e\\\\";
  else
    if [[ "${_hl_label}" != "${_hl_url}" ]]; then
      _hl_url="${_hl_label} (${_hl_url})";
    fi
    HYPERLINK_VALUE="${_hl_url}";
  fi
  return 0;
}

# Loads the version information for the Project Init base system.
#
# Globals:
# PROJECT_INIT_VERSION - Holds the version identifier string.
#                        Is set by this function.
#
# Returns:
# 0 - If the loaded version string is formally valid.
# 1 - If the loaded version string is formally INVALID.
#
function _load_version_base() {
  if [ -z "$SCRIPT_LVL_0_BASE" ]; then
    SCRIPT_LVL_0_BASE="$(_get_script_path "${BASH_SOURCE[0]}")";
  fi
  local path_version_base="${SCRIPT_LVL_0_BASE}/VERSION";
  local version_base="?.?.?";
  local ret_val=0;
  # Read from version file
  if [ -r "$path_version_base" ]; then
    version_base=$(head -n 1 "$path_version_base");
  fi
  # Validate version identifiers
  local re="^[0-9]+\.[0-9]+\.[0-9]+(-dev)?$";
  if ! [[ $version_base =~ $re ]]; then
    # Do not print warning if the '-#' arg was specified
    if [[ $ARG_VERSION_STR == false ]]; then
      logW "Invalid version string specified:";
      logW "at: '${path_version_base}'";
    fi
    version_base="?.?.?";
    ret_val=1;
  fi
  PROJECT_INIT_VERSION="$version_base";
  if [[ "${PROJECT_INIT_VERSION}" == *-dev ]]; then
    PROJECT_INIT_IS_DEV_VERSION=true;
  else
    PROJECT_INIT_IS_DEV_VERSION=false;
  fi
  return $ret_val;
}

# Loads the version information for the Project Init addons resource.
#
# Globals:
# PROJECT_INIT_ADDONS_VERSION - Holds the version identifier string.
#                               Is set by this function.
#
# Returns:
# 0 - If the loaded version string is formally valid.
# 1 - If the loaded version string is formally INVALID.
#
function _load_version_addons() {
  local path_version_addons="${PROJECT_INIT_ADDONS_DIR}/VERSION";
  local version_addons="";
  local ret_val=0;
  # Read from version file
  if [ -n "$PROJECT_INIT_ADDONS_DIR" ]; then
    if [ -r "$path_version_addons" ]; then
      version_addons=$(head -n 1 "$path_version_addons");
    fi
  fi
  # Validate version identifiers
  if [ -n "$version_addons" ]; then
    local re="^[0-9]+\.[0-9]+\.[0-9]+(-dev)?$";
    if ! [[ $version_addons =~ $re ]]; then
      logW "Invalid version string specified in addons resource:";
      logW "at: '${path_version_addons}'";
      _show_helptext "W" "Addons#versioning";
      version_addons="?.?.?";
      ret_val=1;
    fi
  fi
  PROJECT_INIT_ADDONS_VERSION="$version_addons";
  if [[ "${PROJECT_INIT_ADDONS_VERSION}" == *-dev ]]; then
    PROJECT_INIT_ADDONS_IS_DEV_VERSION=true;
  else
    PROJECT_INIT_ADDONS_IS_DEV_VERSION=false;
  fi
  return $ret_val;
}

# Loads the specified addon library script file.
#
# The specified script path must be valid and the file
# to be loaded must exist. If any condition is not satisfied, then
# this function will exit the program by means of the failure() function.
#
# Args:
# $1 - The name of the file to load, relative to the source tree root
#      of the active addon. This is a mandatory argument.
#
function _load_addon_declared_libs() {
  local addon_libs="$1";
  if _is_absolute_path "$addon_libs"; then
    logE "Addon code path is invalid.";
    logE "Invalid property with key 'sys.addon.code.load': '${addon_libs}'";
    logE "File path must be relative to addon directory.";
    _show_helptext "E" "Addons#loading-common-code";
    failure "An addon configuration has errors";
  fi
  if [[ "${addon_libs}" == *"../"* ]]; then
    logE "Addon code path is invalid.";
    failure "An addon configuration has errors";
  fi
  addon_libs="${PROJECT_INIT_ADDONS_DIR}/${addon_libs}";
  if ! [ -r "${addon_libs}" ]; then
    logE "Addon code file not found:";
    logE "at: '${addon_libs}'";
    logE "Invalid property with key 'sys.addon.code.load'";
    _show_helptext "E" "Addons#loading-common-code";
    failure "An addon configuration has errors";
  fi
  source "$addon_libs";
}

# Loads the quickstart function definitions.
#
# The path to the directory containing the quickstart script
# file must be specified.
#
# Args:
# $1 - The path to the quickstart script directory.
#      This is a mandatory argument.
#
# Returns:
# 0 - If the quickstart function definitions could be successfully loaded.
# 1 - If the quickstart script file was not found.
# 2 - If the quickstart script file was found but could not be loaded.
#
function _load_quickstart_definitions() {
  local quickstart_path_base="$1";
  local quickstart_code_file="${quickstart_path_base}/quickstart.sh";
  if ! [ -r "$quickstart_code_file" ]; then
    return 1;
  fi
  source "$quickstart_code_file";
  if (( $? != 0 )); then
    return 2;
  fi
  return 0;
}

# Parses all given arguments and sets the global $ARG_* variables.
#
# Args:
# $@ -  The arguments to parse.
#
# Stdout:
# An error message is printed if an unknown argument is encountered.
#
# Globals:
# ARG_QUICKSTART_NAMES - Represents the quickstart '@' argument(s).
# ARG_NO_CACHE         - Represents the '--no-cache' option.
# ARG_NO_PULL          - Represents the '--no-pull' option.
# ARG_HELP             - Represents the '-?|--help' option.
# ARG_VERSION          - Represents the '--version' option.
# ARG_VERSION_STR      - Represents the '-#' option.
#
function _parse_args() {
  ARG_QUICKSTART_NAMES=();
  ARG_NO_CACHE=false;
  ARG_NO_PULL=false;
  ARG_HELP=false;
  ARG_VERSION=false;
  ARG_VERSION_STR=false;
  local quickstart_requested=false;
  local arg="";
  local qs_arg="";
  local qs_names=();
  local qs_name="";
  for arg in "$@"; do
    case $arg in
      @*)
      quickstart_requested=true;
      qs_arg="${arg:1}";
      # shellcheck disable=SC2206
      qs_names=(${qs_arg//,/ });
      for qs_name in "${qs_names[@]}"; do
        ARG_QUICKSTART_NAMES+=("$qs_name");
      done
      shift;
      ;;
      --no-cache)
      ARG_NO_CACHE=true;
      shift;
      ;;
      --no-pull)
      ARG_NO_PULL=true;
      shift;
      ;;
      --version)
      ARG_VERSION=true;
      shift;
      ;;
      -#)
      ARG_VERSION_STR=true;
      shift;
      ;;
      -\?|--help)
      ARG_HELP=true;
      shift;
      ;;
      *)
      # Unknown argument
      echo "Unknown argument: '${arg}'";
      echo "";
      echo "Use the '--help' option for more information.";
      echo "";
      exit $EXIT_FAILURE;
      ;;
    esac
  done
  # Make sure API global is read-only
  if [[ $quickstart_requested == true ]]; then
    readonly PROJECT_INIT_QUICKSTART_REQUESTED=true;
  else
    readonly PROJECT_INIT_QUICKSTART_REQUESTED=false;
  fi
}

# Handles the utility/helper arguments if passed to this program.
# Requires that the global $ARG_* variables have been set.
function _handle_util_args() {
  if [[ $ARG_VERSION_STR == true ]]; then
    _load_version_base;
    echo "$PROJECT_INIT_VERSION";
    exit $EXIT_SUCCESS;
  fi
  if [[ $ARG_VERSION == true ]]; then
    _load_version_base;
    local version_dev="";
    if [[ $PROJECT_INIT_IS_DEV_VERSION == true ]]; then
      version_dev="(Development Version)";
    fi
    echo "Project Init v${PROJECT_INIT_VERSION} ${version_dev}";
    echo "Copyright (C) 2025 Raven Computing";
    echo "This software is licensed under the Apache License, Version 2.0";
    exit $EXIT_SUCCESS;
  fi
  if [[ $ARG_HELP == true ]]; then
    _load_version_base;
    local version_dev="";
    if [[ $PROJECT_INIT_IS_DEV_VERSION == true ]]; then
      version_dev="(Development Version)";
    fi
    echo "Project Init v${PROJECT_INIT_VERSION} ${version_dev}";
    echo "Quickly set up new projects.";
    echo "";
    echo "This program guides a user through the steps of initializing a new software project.";
    echo "Simply run it without any arguments and you will be prompted to answer some ";
    echo "basic questions to initialize a new software project.";
    echo "Alternatively, specify one or more Quickstart functions to run.";
    echo "";
    echo "The following optional arguments are supported:"
    echo "";
    echo "Arguments:";
    echo "";
    echo "  [@Quickstart...] The name of the Quickstart to run. This argument can be applied ";
    echo "                   multiple times, either separately or in a single argument as a ";
    echo "                   comma-separated list of Quickstart names. The '@'-prefix in each ";
    echo "                   separate argument is mandatory.";
    echo "";
    echo "Options:";
    echo "";
    if [[ "$PROJECT_INIT_BOOTSTRAP" == "1" ]]; then
      echo "  [--no-cache]     Clear the caches before and after the program runs.";
      echo "";
    fi
    echo "  [--no-pull]      Do not update existing caches and use them as is.";
    echo "";
    echo "  [-#|--version]   Show program version information.";
    echo "";
    echo "  [-?|--help]      Show this help message.";
    echo "";
    exit $EXIT_SUCCESS;
  fi
}

# Event handling function to be called when an interrupt
# signal SIGINT is received.
function _handle_interrupt_event() {
  echo "";
  logI "Cancelling...";
  # Ensure proper cleanup but exit under any circumstance
  _cancel_quickstart $EXIT_CANCELLED;
  exit $EXIT_CANCELLED;
}

# Sets up code to handle system signals.
function _setup_event_handlers() {
  trap _handle_interrupt_event SIGINT;
}

# Checks whether the specified command is available and either returns 0 (zero)
# if it is available or 1 if the command is not available.
#
# Args:
# $1 - The name of the command. This is the name by which the corresponding command
#      is called, e.g. the executable name. This argument is mandatory.
#
# Returns:
# 0 - If the specified command can be found and is available in the system.
# 1 - If the specified command could not be found.
#
# Examples:
# _command_dependency "awk";
#
function _command_dependency() {
  local cmd_exec="$1";
  if [ -z "$cmd_exec" ]; then
    logE "Programming error: Illegal function call:";
    logE "at: '${BASH_SOURCE[1]}' (line ${BASH_LINENO[0]})";
    failure "Programming error: Invalid call to _command_dependency() function: " \
            "No command name specified";
  fi
  if ! command -v "$cmd_exec" &> /dev/null; then
    return 1;
  fi
  return 0;
}

# Adds the specified file to the internal file cache.
#
# The given path may point to a regular file or directory. In latter case,
# all files in the directory are also added to the file cache. No checks for
# duplicate entries with regards to the argument file are performed.
#
# Args:
# $1 - The absolute path of the file or directory to add to the file cache.
#
# Globals:
# CACHE_ALL_FILES - The file cache which will be updated.
#
function _file_cache_add() {
  local arg_file="$1";
  CACHE_ALL_FILES+=("$arg_file");
  if [ -d "$arg_file" ]; then
    if [[ $PROJECT_INIT_QUICKSTART_REQUESTED == true ]]; then
      _find_files_impl "$arg_file" "f,d";
    else
      _find_files_impl "$arg_file" "f" "${LIST_FILES_TXT[@]}";
    fi
    if (( $? != 0 )); then
      logE "Failed to add directory to internal file cache: '${arg_file}'";
      return 1;
    fi
    local dir_child;
    for dir_child in "${_FOUND_FILES[@]}"; do
      if [[ "$dir_child" != "$arg_file" ]]; then
        CACHE_ALL_FILES+=("$dir_child");
      fi
    done
  fi
  return 0;
}

# Removes the specified file from the internal file cache.
#
# The given path may point to a regular file or directory. In latter case,
# all files in the directory are also removed from the file cache.
#
# Args:
# $1 - The absolute path of the file or directory to remove from the file cache.
#
# Globals:
# CACHE_ALL_FILES - The file cache which will be updated.
#
function _file_cache_remove() {
  local arg_file="$1";
  local file_cache_update=();
  local file="";
  for file in "${CACHE_ALL_FILES[@]}"; do
    if [[ "$file" != "$arg_file" && "$file" != "${arg_file}/"* ]]; then
      file_cache_update+=("$file");
    fi
  done
  CACHE_ALL_FILES=("${file_cache_update[@]}");
}

# Prints the content of the specified text file.
#
# If the specified file cannot be read, this function does nothing.
#
# Args:
# $1 - The path to the file to read. This argument is mandatory.
#
function _print_text_from_file() {
  local file_path="$1";
  # Read and print lines if available
  if [ -r "$file_path" ]; then
    # Save the internal field separator
    local IFS_ORIG="$IFS";
    # Set the IFS to an empty string
    IFS="";
    # Read the text file and show
    local line="";
    while read -r line || [ -n "$line" ]; do
      logI "$line";
    done < "$file_path"
    # Reset the original IFS value
    IFS="$IFS_ORIG";
  fi
}

# Shows the ASCII-encoded start icon.
#
# This function reads the 'icon.ascii.txt' file containing the icon to show.
# An existing file in the addons directory takes precedence over the base icon.
#
function _show_start_icon() {
  local ficon="${SCRIPT_LVL_0_BASE}/icon.ascii.txt";
  # Check for addons overwrite
  if [ -n "$PROJECT_INIT_ADDONS_DIR" ]; then
    if [ -r "${PROJECT_INIT_ADDONS_DIR}/icon.ascii.txt" ]; then
      ficon="${PROJECT_INIT_ADDONS_DIR}/icon.ascii.txt";
    fi
  fi
  # Read and show icon
  _print_text_from_file "$ficon";
}

# Reads the specified text file and populates the $SYS_DEPENDENCIES global
# variable with the corresponding dependency command names.
#
# This function can be called multiple times for different files.
# Already existing dependencies are not added again.
#
# Args:
# $1 - The text file to read.
#
# Returns:
# 0 - If the specified file was successfully read.
# 1 - If the file could be read but is incorrectly formatted.
# 2 - If the specified file could not be read.
#
# Globals:
# SYS_DEPENDENCIES - The variable to which the read dependencies are written to.
#                    Must be an already declared array.
#
# Examples:
# _read_dependencies "dependencies.txt";
#
function _read_dependencies() {
  local dependencies_file="$1";
  local invalid_format=false;
  local invalid_line=0;
  if [[ -z "$dependencies_file" ]]; then
    logE "Programming error: No file specified in call to _read_dependencies()";
    return 2;
  fi
  if [ -r "$dependencies_file" ]; then
    local line_num=0;
    local line="";
    while read -r line || [ -n "$line" ]; do
      line_num=$((line_num+1));
      # Ignore comments and blank lines
      if [[ -n "$line" && "$line" != \#* ]]; then
        # Check that the line does not contain spaces
        if [[ "$line" != *" "* ]]; then
          # Avoid duplicates
          if ! _array_contains "$line" "${SYS_DEPENDENCIES[@]}"; then
            SYS_DEPENDENCIES+=("$line");
          fi
        else
          invalid_format=true;
          invalid_line=$line_num;
        fi
      fi
    done < "$dependencies_file";
  else
    logW "The specified dependencies file does not exist or is not readable:";
    logW "at: '$dependencies_file'";
    return 2
  fi
  if [[ $invalid_format == true ]]; then
    logW "The dependencies file is incorrectly formatted:";
    logW "at: '${dependencies_file}' (at line ${invalid_line})";
    return 1;
  fi
  return 0;
}

# Performs system compatibility checks.
#
# This function will call failure() if compatibility cannot be guaranteed.
#
function _check_system_compat() {
  # Check Bash version.
  # Defaults to 0 (zero) if version number cannot be determined
  local bash_version_major="${BASH_VERSINFO:-0}";
  local bash_version_full="${BASH_VERSION}";
  if (( bash_version_major < REQUIREMENT_BASH_VERSION )); then
    logW "Unsatisfied compatibility requirement.";
    if (( bash_version_major == 0 )); then
      logW "You are using an unsupported Bash version.";
    else
      local _bash_version_msg="$bash_version_major";
      if [ -n "$bash_version_full" ]; then
        _bash_version_msg="$bash_version_full";
      fi
      logW "You are using Bash version ${_bash_version_msg}";
    fi
    logW "This program requires at least Bash version $REQUIREMENT_BASH_VERSION";
    failure "Unsupported interpreter version";
  fi
  if [[ "$PROJECT_INIT_TESTS_ACTIVE" != "1" ]]; then
    # Check for EoL OS
    if _command_dependency "lsb_release"; then
      local os_name;
      os_name="$(lsb_release --id      \
                |grep "Distributor ID" \
                |cut -d: -f2 |xargs    \
                |tr '[:upper:]' '[:lower:]')";
      if [[ "$os_name" == "ubuntu" ]]; then
        local os_version;
        os_version="$(lsb_release --release \
                      |grep "Release"       \
                      |cut -d: -f2 |xargs   \
                      |tr '[:upper:]' '[:lower:]')";
        if [[ "$os_version" == "20.04" ]]; then
          logW "You are using Ubuntu ${os_version} which has reached its EoL on 1st of June 2025.";
          logW "Future versions of project-init might not support this operating system version";
          logW "and generated projects might not build as Raven Computing has discontinued";
          logW "support for Ubuntu ${os_version} on 1st of June 2025.";
        fi
      fi
    fi
  fi
}

# Performs system dependencies checks.
#
# This function can call the failure() function if a system dependency
# is not available.
#
function _check_system_dependencies() {
  # Check that required external commands are available
  _read_dependencies "dependencies.txt";
  if (( $? != 0 )); then
    failure "Detected error in the base dependencies.txt file";
  fi
  local dependency="";
  for dependency in "${SYS_DEPENDENCIES[@]}"; do
    if ! _command_dependency "$dependency"; then
      logE "Could not find the '${dependency}' executable.";
      logE "Please make sure that ${dependency} is correctly installed.";
      failure "Unsatisfied compatibility requirement. Missing system dependency";
    fi
  done

  # Check for addons sys dependencies
  if [ -n "$PROJECT_INIT_ADDONS_DIR" ]; then
    if [ -f "${PROJECT_INIT_ADDONS_DIR}/dependencies.txt" ]; then
      _read_dependencies "${PROJECT_INIT_ADDONS_DIR}/dependencies.txt";
      for dependency in "${SYS_DEPENDENCIES[@]}"; do
        if ! _command_dependency "$dependency"; then
          get_boolean_property "sys.dependencies.onmissing.fail" "true";
          if [[ "$PROPERTY_VALUE" == "true" ]]; then
            logE "Could not find the '${dependency}' executable.";
            logE "Please make sure that ${dependency} is correctly installed.";
            failure "Unsatisfied compatibility requirement. Missing system dependency";
          else
            logW "Missing system dependency: '${dependency}'";
          fi
        fi
      done
    fi
  fi
}

# Loads the Project Init addons resources from the specified Git repository
# to a temporary directory.
#
# The specified argument must not contain the 'GIT:' prefix as used by
# the $PROJECT_INIT_ADDONS_RES environment variable.
# After the addons resources are loaded, the $PROJECT_INIT_ADDONS_DIR global
# variable is set to point to the temporary directory where the resources
# are located.
# This function may reuse already fetched Git resources and update them
# via Git protocols.
#
# Args:
# $1 - The Git repository access specifier as e.g. passed
#      to the 'git clone' command. Can be in any format which can be
#      handled by Git.
#
# Stdout:
# Text to indicate the loading operation.
# Encountered errors are also printed on stdout.
#
# Globals:
# PROJECT_INIT_ADDONS_DIR - The path to the (temporary) directory containing
#                           the loaded addons resources.
#                           Is set by this function.
#
function _load_addons_resource_git() {
  local git_res="$1";
  if [ -z "$git_res" ]; then
    failure "Programming error: Invalid call to _load_addons_resource_git() function: " \
            "No arguments specified";
  fi
  local cmd_exit_status=0;
  # Ensure that git is available
  _command_dependency "git";
  # We temporarily switch to the system's /tmp directory.
  # To be reverted at the end of this function or in case of failure.
  _cd_or_die "$RES_CACHE_LOCATION";
  # Effective user ID
  local _EUID="";
  _EUID=$(id -u);
  # Find suitable cache dir
  local cache_dir_pattern="piar_cache_${_EUID}_*";
  # Intentional splitting and globbing.
  # shellcheck disable=SC2206
  local cache_dirs=( $cache_dir_pattern );
  local addons_res_dir="";
  # Check if a cache dir already exists
  if [[ "${cache_dirs[0]}" == "$cache_dir_pattern" ]]; then
    # No cache dir found
    _command_dependency "mktemp";
    # Create new cache dir
    addons_res_dir="$(mktemp -d piar_cache_${_EUID}_XXXXXXXXXX 2>&1)";
    cmd_exit_status=$?;
    if (( cmd_exit_status != 0 )); then
      _cd_or_die "$SCRIPT_LVL_0_BASE";
      logE "Command 'mktemp' returned non-zero exit status $cmd_exit_status";
      if [ -n "$addons_res_dir" ]; then
        logE "Command error:";
        echo "$addons_res_dir";
      fi
      failure "Failed to create addons resource cache under $RES_CACHE_LOCATION";
    fi
    local branch="";
    local git_branch="";
    if [ -n "$PROJECT_INIT_ADDONS_RES_BRANCH" ]; then
      branch="$PROJECT_INIT_ADDONS_RES_BRANCH";
      git_branch="-b $branch";
    fi
    echo -n "Loading addons...";
    git clone $git_branch --depth 1 "$git_res" "${RES_CACHE_LOCATION}/${addons_res_dir}" &> /dev/null;
    cmd_exit_status=$?;
    if (( cmd_exit_status != 0 )); then
      echo "FAILURE";
      rm -r "$addons_res_dir";
      _cd_or_die "$SCRIPT_LVL_0_BASE";
      logE "Command 'git clone' returned non-zero exit status $cmd_exit_status";
      logE "Make sure that '${git_res}' is a valid git repository and that ";
      logE "you have the necessary access rights.";
      if [ -n "$branch" ]; then
        failure "Failed to fetch Project Init addons resources from '${git_res}' " \
                "on branch '${branch}' and caching it under '${RES_CACHE_LOCATION}/${addons_res_dir}'";
      else
        failure "Failed to fetch Project Init addons resources from '$git_res' " \
                "and caching it under '${RES_CACHE_LOCATION}/${addons_res_dir}'";
      fi
    fi
    echo "OK";
  else
    # At least one cache dir found
    addons_res_dir="${cache_dirs[0]}";
    _cd_or_die "$addons_res_dir";
    echo -n "Loading addons...";
    if [[ $ARG_NO_PULL == false ]]; then
      # Update cache so that we always use the latest version
      git pull &> /dev/null;
      cmd_exit_status=$?;
    fi
    if (( cmd_exit_status != 0 )); then
      echo "FAILURE";
      _cd_or_die "$SCRIPT_LVL_0_BASE";
      local cache_dir="${RES_CACHE_LOCATION}/${addons_res_dir}";
      logE "Command 'git pull' returned non-zero exit status $cmd_exit_status";
      failure "Failed to update cached Project Init addons resources: "     \
              "at: '${cache_dir}'"                                          \
              "You could try to remove the cache directory '${cache_dir}' " \
              "and try again.";
    fi
    echo "OK";
  fi
  # Set global var and switch back to the system init base dir
  logI "";
  PROJECT_INIT_ADDONS_DIR="${RES_CACHE_LOCATION}/${addons_res_dir}";
  _cd_or_die "$SCRIPT_LVL_0_BASE";
}

# Loads the Project Init addons resources if available and sets
# the corresponding system variables.
#
# Calling this function only has an effect if the $PROJECT_INIT_ADDONS_RES
# environment variable is set or the underlying user has created
# the 'project-init-addons-res' config file. Addons can be loaded
# in two ways: directly via a directory in the filesystem or via
# a Git repository. In any case, however, this function makes the underlying
# addons resources available to the rest of the init system by setting
# the $PROJECT_INIT_ADDONS_DIR global variable.
# Code which consumes addons resources must do so by only using
# the $PROJECT_INIT_ADDONS_DIR global variable, which, after this function is
# called and if non-empty, provides the absolute path to the directory
# containing the addons resources.
#
# If the addons resources cannot be correctly loaded, due to any reason, or an
# inconsistency is detected, then this function can either print a warning or
# exit the program by means of the failure() function.
# This function is intended to be called once during the startup procedure.
#
# Globals:
# PROJECT_INIT_ADDONS_DIR - The path to the directory containing the loaded
#                           addons resources. If no addons are loaded, then
#                           it is set to an empty string.
#                           Is set by this function.
#
function _load_addons_resource() {
  # First check if addons res is specified by config file, as that should
  # take precedence when available over the env var
  if [ -r "${HOME}/project-init-addons-res" ]; then
    PROJECT_INIT_ADDONS_RES=$(head -n 1 "${HOME}/project-init-addons-res");
  elif [ -r "${HOME}/.project-init-addons-res" ]; then
    PROJECT_INIT_ADDONS_RES=$(head -n 1 "${HOME}/.project-init-addons-res");
  fi
  # Also check for branch/tag specification in file
  if [ -r "${HOME}/project-init-addons-res-branch" ]; then
    PROJECT_INIT_ADDONS_RES_BRANCH=$(head -n 1 "${HOME}/project-init-addons-res-branch");
  elif [ -r "${HOME}/.project-init-addons-res-branch" ]; then
    PROJECT_INIT_ADDONS_RES_BRANCH=$(head -n 1 "${HOME}/.project-init-addons-res-branch");
  fi
  # Process environment variable
  if [ -n "$PROJECT_INIT_ADDONS_RES" ]; then
    local addons_is_git_res=false;
    if [[ "$PROJECT_INIT_ADDONS_RES" == GIT:* ]]; then
      # Addons is git resource
      addons_is_git_res=true;
      PROJECT_INIT_ADDONS_RES="${PROJECT_INIT_ADDONS_RES:4}";
      _load_addons_resource_git "$PROJECT_INIT_ADDONS_RES";
    else
      # Addons is filesystem resource
      PROJECT_INIT_ADDONS_DIR="$PROJECT_INIT_ADDONS_RES";
    fi
    # Check set dir var
    if [ -d "$PROJECT_INIT_ADDONS_DIR" ]; then
      if ! [ -r "${PROJECT_INIT_ADDONS_DIR}/INIT_ADDONS" ]; then
        # Do not show warnings when in test mode
        if [[ "$PROJECT_INIT_TESTS_ACTIVE" != "1" ]]; then
          if [[ $addons_is_git_res == true ]]; then
            logW "Repository is not marked as a Project Init addons resource:";
            logW "Accessed via: '${PROJECT_INIT_ADDONS_RES}'";
            logW "Please add an empty file named 'INIT_ADDONS' in the repository root";
            logW "in order to use it as a Project Init addons resource.";
          else
            logW "Directory is not marked as a Project Init addons resource:";
            logW "at: '${PROJECT_INIT_ADDONS_DIR}'";
            logW "Please create an empty file '${PROJECT_INIT_ADDONS_DIR}/INIT_ADDONS'";
            logW "in order to use the directory as a Project Init addons resource.";
          fi
          logW "";
          logW "Ignoring 'PROJECT_INIT_ADDONS_RES' resource";
          PROJECT_INIT_ADDONS_DIR="";
        fi
      fi
    else
      logW "Cannot use Project Init addons resource:";
      logW "at: '${PROJECT_INIT_ADDONS_DIR}'";
      if [[ "$PROJECT_INIT_ADDONS_DIR" =~ ^http*|^https* \
           || "$PROJECT_INIT_ADDONS_DIR" == *"@"* ]]; then

        logW "";
        logW "If you want to use a Git repository as an addons resource, the value of";
        logW "the 'PROJECT_INIT_ADDONS_RES' environment variable must start with 'GIT:'";
      fi
      logW "";
      logW "Ignoring 'PROJECT_INIT_ADDONS_RES' resource";
      PROJECT_INIT_ADDONS_DIR="";
    fi
  else
    PROJECT_INIT_ADDONS_DIR="";
  fi
}

# Shows the start title.
#
# This function shows the start program title indicating the program name,
# vesion and potentially the addons version if available.
#
function _show_start_title() {
  if [ -z "$PROJECT_INIT_VERSION" ]; then
    _load_version_base;
  fi
  local version_base="$PROJECT_INIT_VERSION";
  local version_addons="$PROJECT_INIT_ADDONS_VERSION";

  if [[ "$version_base" == "?.?.?" ]]; then
    version_base="?";
  fi
  if [[ "$version_addons" == "?.?.?" ]]; then
    version_addons="?";
  fi

  # Check for addons title
  local has_addons_title=false;
  if [ -n "$PROJECT_INIT_ADDONS_DIR" ]; then
    if [ -r "${PROJECT_INIT_ADDONS_DIR}/title.txt" ]; then
      _print_text_from_file "${PROJECT_INIT_ADDONS_DIR}/title.txt";
      has_addons_title=true;
    fi
  fi

  if [[ $has_addons_title == false ]]; then
    # Create and show version information message
    local version_string="*****  Project Init";
    if [ -n "$version_base" ]; then
      version_string="$version_string - v$version_base";
      if [[ $PROJECT_INIT_IS_DEV_VERSION == true ]]; then
        version_string="$version_string (Development Version)";
      fi
    fi
    if [ -n "$version_addons" ]; then
      version_string="$version_string  [ using addons v$version_addons";
      if [[ $PROJECT_INIT_ADDONS_IS_DEV_VERSION == true ]]; then
        version_string="$version_string (Development Version)";
      fi
      version_string="$version_string ]";
    elif [ -n "$PROJECT_INIT_ADDONS_DIR" ]; then
      version_string="$version_string  [ with addons ]";
    fi
    version_string="$version_string  *****";
    logI "$version_string";
  fi
}

# Shows the informative start info text.
function _show_start_text() {
  logI "";
  # Check for addons description text
  local has_addons_text=false;
  if [ -n "$PROJECT_INIT_ADDONS_DIR" ]; then
    if [ -r "${PROJECT_INIT_ADDONS_DIR}/description.txt" ]; then
      _print_text_from_file "${PROJECT_INIT_ADDONS_DIR}/description.txt";
      has_addons_text=true;
    fi
  fi
  if [[ $has_addons_text == false ]]; then
    logI "This program will guide you through the steps of initializing";
    logI "a new software project. Please answer the following questions";
    logI "to get started.";
  fi
}

# Returns the absolute path to the directory of the specified bash script.
#
# This function can be used to get the absolute path to the bash script for
# which the BASH_SOURCE variable is given
#
# Args:
# $1 - The value of the BASH_SOURCE shell variable.
#
# Stdout:
# The absolute path to the script, dumped to stdout.
#
# Examples:
# my_path=$(_get_script_path "${BASH_SOURCE[0]}")
#
function _get_script_path() {
  local _arg_path="$1";
  echo "$(cd "$(dirname "${_arg_path}")" > /dev/null 2>&1 && pwd)";
}

# Prints a deprecation warning for a function.
#
# This function can be called from inside deprecated API functions to show a
# warning to the user about that deprecation. It should only be used for
# deprecated API functions, not internal functions.
# A warning is only shown once per function.
#
# Args:
# $1 - The name of the API function for which a deprecation warning
#      should be printed. This is an optional argument. If it is omitted,
#      then the function name is automatically looked up in the call stack.
#
# Returns:
# 0 - If a deprecation warning was fired.
# 1 - If no deprecation warning was was shown because it has aleady
#     been fired in a previous call.
# 2 - If the showing of deprecation warnings is disabled by
#     the SUPPRESS_DEPRECATION_WARNING global variable.
# 3 - If the showing of deprecation warnings is disabled altogether
#     by the system configuration.
#
# Globals:
# SUPPRESS_DEPRECATION_WARNING - A boolean flag indicating whether the printing
#                                of a deprecation warning is suppressed. If this
#                                is true at the time this function is called, it
#                                is automatically reset to false by this function.
# _DEPRECATED_FUNCTIONS        - The associative array to be used to track which
#                                deprecated functions were already warned about.
#                                Must be an already declared associative array.
#
function _warn_deprecated() {
  local deprecated_fn="$1";
  if [ -z "$deprecated_fn" ]; then
    deprecated_fn="${FUNCNAME[1]}";
  fi
  if [[ $SUPPRESS_DEPRECATION_WARNING == true ]]; then
    SUPPRESS_DEPRECATION_WARNING=false;  # Reset
    return 2;
  fi
  get_boolean_property "sys.warn.deprecation" "true";
  if [[ "$PROPERTY_VALUE" == "false" ]]; then
    return 3;
  fi
  local depr_value="${_DEPRECATED_FUNCTIONS[$deprecated_fn]}";
  if [[ "$depr_value" == "1"  ]]; then
    # Deprecation warning for that function already shown
    return 1;
  fi
  _DEPRECATED_FUNCTIONS[$deprecated_fn]=1;
  _make_func_hl $deprecated_fn;
  local depr_conf="sys.warn.deprecation=false";
  logW "The function $HYPERLINK_VALUE is deprecated.";
  logW "See the API documentation for how to replace the function call or use '${depr_conf}'";
  logW "in your project.properties configuration to suppress this warning.";
  return 0;
}

# Checks that the application is not running in Quickstart mode.
#
# Shows a warning if Quickstart mode is activated. This function shoud only
# be used by API functions if they wish to show a warning if called while in
# Quickstart mode but they are only applicable in regular mode.
#
# Returns:
# 0 - If the application is not running in Quickstart mode.
# 1 - If Quickstart mode is active.
#
function _check_no_quickstart() {
  if [[ $PROJECT_INIT_QUICKSTART_REQUESTED == true ]]; then
    local api_fn="${FUNCNAME[1]}";
    _make_func_hl "$api_fn";
    logW "Calling $HYPERLINK_VALUE in Quickstart mode has no effect:";
    logW "at: '${BASH_SOURCE[2]}' (line ${BASH_LINENO[1]})";
    return 1;
  else
    return 0;
  fi
}

# Normalises the given Quickstart name.
#
# Args:
# $1 - The unnormalised Quickstart name.
#
# Stdout:
# The normalised Quickstart name, dumped to stdout.
#
function _normalise_quickstart_name() {
  local quickstart_name="$1";
  # Convert to all lower-case
  quickstart_name=$(echo "$quickstart_name" |tr '[:upper:]' '[:lower:]');
  # Convert slashes and dots to underscores
  quickstart_name="${quickstart_name//\//_}";
  quickstart_name="${quickstart_name//./_}";
  echo "$quickstart_name";
}

# Reads the specified .properties formatted file and populates
# the specified associative array global variable with the corresponding
# key-value pairs.
#
# This function can be called multiple times for different files.
# The previously populated key-value pairs are not lost. However, in the
# case of an already existent key in any subsequent call, the value for
# that key is overwritten with the new value.
# The specified file to be read must be properties-formatted. The second
# argument is optional. When omitted, all read properties are saved in
# the $PROPERTIES global variable.
#
# Args:
# $1 - The properties file to read. This is a mandatory argument.
# $2 - The name of the associative array global variable to populate.
#      The variable must already be declared before calling this function.
#      Supported variable names are 'PROPERTIES' and '_FORM_ANSWERS'.
#      This is an optional argument.
#
# Returns:
# 0 - If the specified properties file was successfully read.
# 1 - If the file could be read but is incorrectly formatted.
# 2 - If the specified file could not be read.
#
# Globals:
# PROPERTIES - The variable to which the read key-value pairs are written to
#              if the $2 argument is not provided.
#              Must be an already declared associative array.
#
# Examples:
# _read_properties "project.properties";
# # Or:
# _read_properties "myfile.properties" PROPERTIES;
#
function _read_properties() {
  local properties_file="$1";
  local container="$2";
  if [ -z "$container" ]; then
    container="PROPERTIES";
  fi
  local invalid_format=false;
  local invalid_line=0;
  if [[ -z "$properties_file" ]]; then
    logE "Programming error: No file specified in call to _read_properties()";
    return 2;
  fi
  local line_num=0;
  if [ -r "$properties_file" ]; then
    local p_key="";
    local p_val="";
    local line="";
    while read -r line || [ -n "$line" ]; do
      line_num=$((line_num+1));
      # ignore comments and blank lines
      if [[ -n "$line" && "$line" != \#* ]]; then
        # Check that the line is a key-value pair
        if [[ "$line" == *"="* ]]; then
          p_key=$(echo "$line" |cut -d= -f1);
          p_val=$(echo "$line" |cut -d= -f2);
          if (( $? != 0 )); then
            logW "Failed to process properties file:";
            logW "at: '$properties_file'";
            logW "Command 'cut' returned non-zero exit status.";
            logW "Default property values will be used";
            return 2;
          fi
          # Check against empty key and value
          if [[ -z "$p_key" || -z "$p_val" ]]; then
            invalid_format=true;
            invalid_line=$line_num;
          else
            # Assign value to key
            if [[ "$container" == "PROPERTIES" ]]; then
              PROPERTIES["$p_key"]="$p_val";
            elif [[ "$container" == "_FORM_ANSWERS" ]]; then
              _FORM_ANSWERS["$p_key"]="$p_val";
            else
              failure "Invalid container name '$container'";
            fi
          fi
        else
          invalid_format=true;
          invalid_line=$line_num;
        fi
      fi
    done < "$properties_file";
  else
    logW "The specified properties file does not exist or is not readable:";
    logW "at: '$properties_file'";
    return 2;
  fi
  if [[ $invalid_format == true ]]; then
    logW "The properties file is incorrectly formatted:";
    logW "at: '$properties_file' (at line $invalid_line)";
    return 1;
  fi
  return 0;
}

# [API function]
# Gets the property value for the specified key.
#
# This function queries the value with the specified key in the global property
# store and writes the result to the $PROPERTY_VALUE global variable.
# The default value to use is an optional argument. If it is not specified
# and the given key does not exist, then $PROPERTY_VALUE is set to an
# empty string.
#
# Args:
# $1 - The key of the property to get. Must be specified.
# $2 - The default value to use when the specified key does not exist.
#      This argument is optional.
#
# Returns:
# 0 - If the specified key was found in the available properties.
# 1 - If the specified key was not found in the available properties.
#
# Globals:
# PROPERTY_VALUE - Will hold the property value for the specified key once
#                  this function returns. Holds either the specified default
#                  value or an empty string if no property with such
#                  key exists.
#
# Examples:
# get_property "my.prop.key";
# echo "The value of 'my.prop.key' is '$PROPERTY_VALUE'";
#
# get_property "my.prop.key" "My Default Value";
# echo "The (default) value of 'my.prop.key' is '$PROPERTY_VALUE'";
#
function get_property() {
  local p_key="$1";
  local p_default_val="$2";
  # Check if the map contains the specified key
  if [[ "${PROPERTIES[$p_key]+1}" == "1" ]]; then
    # Set the value associated with the key
    PROPERTY_VALUE="${PROPERTIES[${p_key}]}";
    return 0;
  else
    # Set the specified default value
    PROPERTY_VALUE="$p_default_val";
    return 1;
  fi
}

# [API function]
# Gets the boolean property value for the specified key.
#
# This function queries the boolean value with the specified key in the global
# property store and writes the result to the $PROPERTY_VALUE global variable.
# It can be used instead of get_property() if the queried property is known
# to represent a boolean. If a malformed value is encountered, then a warning
# is logged. This function guarantees that after it returns
# the $PROPERTY_VALUE global variable is set to either 'true' or 'false'.
#
# The default boolean value to use is an optional argument. If it is
# not specified and the given key does not exist, or the specified default
# value does not represent a valid boolean, then $PROPERTY_VALUE is
# set to the string 'false'.
#
# Args:
# $1 - The key of the boolean property to get. Must be specified.
# $2 - The default boolean value to use when the specified key does not exist.
#      This argument is optional.
#
# Returns:
# 0 - If the specified key was found in the available properties.
# 1 - If the specified key was not found in the available properties.
#
# Globals:
# PROPERTY_VALUE - Will hold the boolean property value for the specified
#                  key once this function returns. Holds either the
#                  specified default value or the string "false" if no
#                  property with such key exists.
#
# Examples:
# get_boolean_property "my.prop.key";
# echo "The boolean value of 'my.prop.key' is '$PROPERTY_VALUE'";
#
# get_boolean_property "my.prop.key" "true";
# echo "The (default) boolean value of 'my.prop.key' is '$PROPERTY_VALUE'";
#
function get_boolean_property() {
  local p_key="$1";
  local p_default_val="$2";
  if [ -z "$p_default_val" ]; then
    p_default_val="false";
  fi
  if [[ "$p_default_val" != "true" && "$p_default_val" != "false" ]]; then
    logW "Programming error: Illegal function call:";
    logW "at: '${BASH_SOURCE[1]}' (line ${BASH_LINENO[0]})";
    logW "Invalid argument \$2 to get_boolean_property() function:";
    logW "Expected boolean but found '$p_default_val'";
    logW "Default value must be specified as either 'true' or 'false'";
    p_default_val="false";
  fi
  get_property "$p_key" "$p_default_val";
  local key_found=$?;
  if [[ "$PROPERTY_VALUE" != "true" && "$PROPERTY_VALUE" != "false" ]]; then
    logW "Malformed boolean property with key '$p_key'";
    if [ -n "$PROPERTY_VALUE" ]; then
      logW "Invalid boolean value: '$PROPERTY_VALUE'";
    fi
    logW "For boolean properties only the values 'true' and 'false' are allowed.";
    PROPERTY_VALUE="$p_default_val";
  fi
  return $key_found;
}

# Runs the addons load-hook if available.
#
# This function can be safely called even when no addons are used.
# The hook is executed in a subprocess, for which both stdout and stderr
# are redirected to /dev/null
#
function _run_addon_load_hook() {
  if [ -n "$PROJECT_INIT_ADDONS_DIR" ]; then
    # Ignore load-hook if script does not exist
    if [ -f "${PROJECT_INIT_ADDONS_DIR}/load-hook.sh" ]; then
      # Check if hook is executable
      if [ -x "${PROJECT_INIT_ADDONS_DIR}/load-hook.sh" ]; then
        # Run hook script, in a subshell-process,
        # redirect stdout and stderr to /dev/null
        (cd "$PROJECT_INIT_ADDONS_DIR" \
            && exec "${PROJECT_INIT_ADDONS_DIR}/load-hook.sh" > /dev/null 2>&1);

        local hook_exit_status=$?;
        if (( hook_exit_status != 0 )); then
          logW "Load-hook finished with exit status $hook_exit_status";
          warning "The load-hook of the Project Init addon did not exit successfully";
        fi
      else
        logW "The addons load hook is not marked as executable.";
        logW "Please set as executable: '${PROJECT_INIT_ADDONS_DIR}/load-hook.sh'";
        _show_helptext "W" "Addons#hooks";
        warning "The load-hook of the Project Init script was not executed";
      fi
    fi
  fi
}

# Runs the addons after-init-hook if available.
#
# This function can be safely called even when no addons are used.
# The hook is executed in a subprocess, for which both stdout and stderr
# are redirected to /dev/null
#
function _run_addon_after_init_hook() {
  if [ -n "$PROJECT_INIT_ADDONS_DIR" ]; then
    # Ignore hook if script does not exist
    if [ -f "${PROJECT_INIT_ADDONS_DIR}/after-init-hook.sh" ]; then
      # Check if hook is executable
      if [ -x "${PROJECT_INIT_ADDONS_DIR}/after-init-hook.sh" ]; then
        logI "Running after-init hook";
        local exported_project_dir="$var_project_dir";
        if [[ $PROJECT_INIT_QUICKSTART_REQUESTED == true ]]; then
          exported_project_dir="$USER_CWD";
        fi
        # Run hook script, in a subshell-process, define env var,
        # redirect stdout and stderr to /dev/null
        # shellcheck disable=SC2030
        (cd "$PROJECT_INIT_ADDONS_DIR" \
            && export VAR_PROJECT_DIR="$exported_project_dir" \
            && export PROJECT_INIT_QUICKSTART_REQUESTED; \
            exec "${PROJECT_INIT_ADDONS_DIR}/after-init-hook.sh" > /dev/null 2>&1);

        local hook_exit_status=$?;
        if (( hook_exit_status != 0 )); then
          logW "After-init-hook finished with exit status $hook_exit_status";
          warning "The after-init-hook of the Project Init addon did not exit successfully";
        fi
      else
        logW "The addons after-init hook is not marked as executable.";
        logW "Please set as executable:" \
             "'${PROJECT_INIT_ADDONS_DIR}/after-init-hook.sh'";
        _show_helptext "W" "Addons#hooks";

        warning "The after-init-hook of the Project Init script was not executed";
      fi
    fi
  fi
}

# Runs the used-defined after-init-hook if available.
#
# This function can be safely called even when no used-defined
# hook is available. The hook is executed in a subprocess, for which both
# stdout and stderr are redirected to /dev/null
#
function _run_user_after_init_hook() {
  get_property "sys.user.hook.afterinit";
  local user_hook="$PROPERTY_VALUE";
  if [ -z "$user_hook" ]; then
    return 0;
  fi
  if _is_absolute_path "$user_hook"; then
    logW "User-defined after-init hook is invalid.";
    logW "File path must be relative to user home directory.";
    logW "Invalid property with key 'sys.user.hook.afterinit': '${user_hook}'";
    _show_helptext "W" "Addons#hooks";
    warning "The user-defined after-init hook was not executed";
    return 1;
  fi
  if [ -z "$HOME" ]; then
    logE "Cannot find user home";
    return 1;
  fi
  if [[ "${user_hook}" == *"../"* ]]; then
    logW "Invalid user-defined after-init hook.";
    warning "The user-defined after-init hook was not executed";
    return 1;
  fi
  user_hook="${HOME}/${user_hook}";
  if ! [ -r "${user_hook}" ]; then
    logW "User-defined after-init hook not found:";
    logW "at: '${user_hook}'";
    _show_helptext "W" "Addons#hooks";
    warning "The user-defined after-init hook was not executed";
    return 1;
  fi
  if ! [ -O "${user_hook}" ]; then
    logW "User-defined after-init hook is not owned by current user:";
    logW "at: '${user_hook}'";
    _show_helptext "W" "Addons#hooks";
    warning "The user-defined after-init hook was not executed";
    return 1;
  fi
  if ! [ -x "${user_hook}" ]; then
    logW "User-defined after-init hook is not marked as executable:";
    logW "Please set as executable: '${user_hook}'";
    _show_helptext "W" "Addons#hooks";
    warning "The user-defined after-init hook was not executed";
    return 1;
  fi
  logI "Running user-defined after-init hook";
  local exported_project_dir="$var_project_dir";
  if [[ $PROJECT_INIT_QUICKSTART_REQUESTED == true ]]; then
    exported_project_dir="$USER_CWD";
  fi
  # Run hook script, in a subshell-process, define env var,
  # redirect stdout and stderr to /dev/null
  # shellcheck disable=SC2031
  (cd "$HOME" \
      && export VAR_PROJECT_DIR="$exported_project_dir" \
      && export PROJECT_INIT_QUICKSTART_REQUESTED; \
      exec "${user_hook}" > /dev/null 2>&1);

  local hook_exit_status=$?;
  if (( hook_exit_status != 0 )); then
    logW "User-defined after-init hook finished with exit status $hook_exit_status";
    warning "The user-defined after-init hook did not exit successfully";
  fi
}

# Reads the specified 'files.txt' configuration file and populates
# the $LIST_FILES_TXT global variable with the found entries.
#
# This function can be used to load filenames and file patterns
# specified in a file, one per line. The found items are appended
# to the corresponding global variable.
#
# Args:
# $1 - The path to the 'files.txt' configuration file.
#      Must represent a valid file.
#
# Globals:
# LIST_FILES_TXT - Adds all found items to the array of filenames/file patterns.
#
function _fill_files_list_from() {
  local fpath="$1";
  if [ -r "$fpath" ]; then
    local line="";
    local file_item="";
    while read -r line || [ -n "$line" ]; do
      # Ignore comments and blank lines
      if [[ -n "$line" && "$line" != \#* ]]; then
        # Trim surrounding whitespaces
        file_item="$(echo "$line" |xargs)";
        # Add item to global variable
        LIST_FILES_TXT+=("$file_item");
      fi
    done < "$fpath";
  else
    logW "Cannot load file list from file:";
    logW "at: '${fpath}'";
    logW "File does not exist or is not readable";
  fi
}

# Handler function for when the addon-specific configuration file was loaded.
#
# This function can be used to perform checks for the addon-specific
# 'project.properties' configuration file after the base variant was loaded
# but before the user variant is loaded. It is only called if
# the addon-specific file was loaded.
#
function _after_addons_properties_loaded() {
  get_property "sys.addon.code.load";
  local addon_libs="$PROPERTY_VALUE";
  if [ -n "$addon_libs" ]; then
    _load_addon_declared_libs "$addon_libs";
  fi
  get_property "sys.user.hook.afterinit";
  local user_hook="$PROPERTY_VALUE";
  if [ -n "$user_hook" ]; then
    logW "Invalid property defined by addon.";
    logW "The property with key 'sys.user.hook.afterinit' must only be ";
    logW "defined by the user-specific 'project.properties' file.";
    _show_helptext "W" "Addons#hooks";
    PROPERTIES[sys.user.hook.afterinit]="";
  fi
}

# Loads the base system configuration files and stores the
# data in the corresponding global variables.
#
# The counterpart configuration files from the addons resource
# are also loaded by this function if applicable. This depends
# on the status of the $PROJECT_INIT_ADDONS_DIR global variable.
#
# This function also checks whether the test mode is activated and
# conditionally calls the _load_test_configuration() function if needed.
#
# Globals:
# PROPERTIES                 - The system properties. Is declared and initialized
#                              by this function.
# LIST_FILES_TXT             - The array of filenames/file patterns from files.txt
# PROJECT_INIT_ADDONS_DIR    - The path to the addons resource directory.
#                              If this is set to a non-empty string, then
#                              addons resources will be considered.
# _FLAG_CONFIGURATION_LOADED - Is set by this function.
#
function _load_configuration() {
  _read_properties "project.properties";

  # Check for addons properties
  if [ -n "$PROJECT_INIT_ADDONS_DIR" ]; then
    if [ -f "${PROJECT_INIT_ADDONS_DIR}/project.properties" ]; then
      _read_properties "${PROJECT_INIT_ADDONS_DIR}/project.properties";
      _after_addons_properties_loaded;
    fi
  fi

  # Check for user-specific properties
  if [ -n "$PROJECT_INIT_USER_PROPERTIES" ]; then
    if [ -r "$PROJECT_INIT_USER_PROPERTIES" ]; then
      _read_properties "$PROJECT_INIT_USER_PROPERTIES";
    fi
  else
    # Check user home directory
    if [ -n "$HOME" ]; then
      if [ -r "${HOME}/project.properties" ]; then
        _read_properties "${HOME}/project.properties";
      elif [ -r "${HOME}/.project.properties" ]; then
        _read_properties "${HOME}/.project.properties";
      fi
    fi
  fi

  # Load file declarations from the base configuration
  _fill_files_list_from "files.txt";

  # Check for addons files
  if [ -n "$PROJECT_INIT_ADDONS_DIR" ]; then
    if [ -f "${PROJECT_INIT_ADDONS_DIR}/files.txt" ]; then
      # Load file declarations from the addons configuration
      _fill_files_list_from "${PROJECT_INIT_ADDONS_DIR}/files.txt";
    fi
  fi

  # Check test configs
  if [[ "$PROJECT_INIT_TESTS_ACTIVE" == "1" ]]; then
    if [[ $PROJECT_INIT_QUICKSTART_REQUESTED == false ]]; then
      if [ -z "$PROJECT_INIT_TESTS_RUN_CONFIG" ]; then
        logE "Environment variable 'PROJECT_INIT_TESTS_ACTIVE' is set";
        logE "but 'PROJECT_INIT_TESTS_RUN_CONFIG' is missing";
        failure "Failed to execute test run";
      fi
    fi
    if [[ $(type -t _load_test_configuration) == function ]]; then
      _load_test_configuration;
    else
      logW "Environment variable 'PROJECT_INIT_TESTS_ACTIVE' is set";
      logW "but function _load_test_configuration() is not defined";
    fi
  fi

  _FLAG_CONFIGURATION_LOADED=true;
}

# Initializes standard substitution variables to default values.
#
# This function sets the following substitution variables:
#
# VAR_PROJECT_ORGANISATION_NAME: The name of the organisation for the project
# VAR_PROJECT_ORGANISATION_URL: The URL for the organisation website
# VAR_PROJECT_ORGANISATION_EMAIL: The E-Mail of the organisation of the project
# VAR_COPYRIGHT_YEAR: The year used in copyright notices
# VAR_COPYRIGHT_HOLDER: The name of the copyright holder
# VAR_PROJECT_SLOGAN_STRING: The example string to use within the generated
#                            example source code, e.g. when printing something
#                            to the screen
#
function _load_default_subst_vars() {
  get_property "project.organisation.name" "Raven Computing";
  var_project_organisation_name="$PROPERTY_VALUE";

  get_property "project.organisation.url" "https://www.raven-computing.com";
  var_project_organisation_url="$PROPERTY_VALUE";

  get_property "project.organisation.email" "info@raven-computing.com";
  var_project_organisation_email="$PROPERTY_VALUE";

  get_property "project.slogan.string" "Created by Project Init system";
  var_project_slogan_string="$PROPERTY_VALUE";

  var_copyright_year=$(date +%Y);
  if (( $? != 0 )); then
    logW "Failed to get current date:";
    logW "Command 'date' returned non-zero exit status.";
    warning "Check date in copyright headers of source files";
    var_copyright_year="1970";
  fi
  var_copyright_holder="$var_project_organisation_name";
}

# Replaces standard substitution variables according to the
# set global variable value.
function _replace_default_subst_vars() {
  replace_var "PROJECT_ORGANISATION_NAME"  "$var_project_organisation_name";
  replace_var "PROJECT_ORGANISATION_URL"   "$var_project_organisation_url";
  replace_var "PROJECT_ORGANISATION_EMAIL" "$var_project_organisation_email";
  replace_var "PROJECT_SLOGAN_STRING"      "$var_project_slogan_string";
  replace_var "COPYRIGHT_YEAR"             "$var_copyright_year";
  replace_var "COPYRIGHT_HOLDER"           "$var_copyright_holder";
}

# Shows the start information to the user according to the set configuration.
function _project_init_show_start_info() {
  get_boolean_property "sys.starticon.show" "true";
  if [[ "$PROPERTY_VALUE" == "true" ]]; then
    _show_start_icon;
  fi
  get_boolean_property "sys.starttitle.show" "true";
  if [[ "$PROPERTY_VALUE" == "true" ]]; then
    _show_start_title;
  fi
  get_boolean_property "sys.starttext.show" "true";
  if [[ "$PROPERTY_VALUE" == "true" ]]; then
    _show_start_text;
  fi
}

# [API function]
# Startup function for the Project Init system.
#
# Initializes the state of the Project Init system, processes the given
# arguments, loads configurations and potentially addons resources. This function
# either brings the system to a state in which a regular form-based init process
# or Quickstart function can be run, or it exits the process by means of
# the failure() function. The general contract of the Project Init lifecycle
# applies. When this function returns normally, the startup procedure has
# succeeded and the caller can proceed with the desired action. The global
# variable $PROJECT_INIT_QUICKSTART_REQUESTED will indicate whether the init
# system is running in Quickstart mode or regular form-based mode, however, the
# caller is in principle free to ignore the request as he sees fit. The provided
# implementation for processing Quickstart requests can be launched by
# calling the project_init_process_quickstart() function. When running in regular
# form-based mode, it is the responsibility of the caller to provide a suitable
# implementation of the main form and launch it after this function returns.
# Once the Project Init system is initialized, a caller must ensure he calls
# the project_init_finish() function as the shutdown procedure. Anything which
# needs to be handled in between the startup and shutdown procedure
# is implementation-specific.
#
# **WARNING:**
#
# This API function should **NOT** be called by an addon.
# An addon is part of an already initialized lifecycle. This API function is
# only intended to be used for providers of specialised Project Init
# implementations, e.g. providers with a specialised main form implementation.
# Normal users and organisations wishing to adapt and extend the default
# Project Init implementation should do so by using the addon mechanism.
# Normally, there is no need for an external consumer of Project Init to
# provide his own lifecycle or main form implementation.
# Only use this function if you know what you are doing.
#
# Args:
# $@ - The arguments to Project Init.
#
# Globals:
# PROJECT_INIT_QUICKSTART_REQUESTED - A boolean value indicating whether the
#                                     given arguments resulted in a request to
#                                     run a Quickstart function. Is either true
#                                     or false. Is set by this function.
#
function project_init_start() {
  # Keep track of the current working directory of the user when he
  # executed the main script, even though we change it below to make
  # it easier throughout the Project Init system.
  readonly USER_CWD="$PWD";
  # Script root directory
  SCRIPT_LVL_0_BASE="$(_get_script_path "${BASH_SOURCE[0]}")";
  CURRENT_LVL_PATH="$SCRIPT_LVL_0_BASE";
  CURRENT_LVL_NUMBER=0;
  # Ensure we are at level 0 base
  _cd_or_die "$SCRIPT_LVL_0_BASE";

  _check_system_compat;

  _parse_args "$@";
  _handle_util_args;

  _setup_event_handlers;
  _load_addons_resource;

  # Check the addons dir env var and
  # adjust the paths if necessary
  if [ -n "$PROJECT_INIT_ADDONS_DIR" ]; then
    if (( ${#PROJECT_INIT_ADDONS_DIR} > 1 )); then
      # Remove trailing slash
      PROJECT_INIT_ADDONS_DIR="${PROJECT_INIT_ADDONS_DIR%/}";
      _ADDONS_CURRENT_LVL_PATH="$PROJECT_INIT_ADDONS_DIR";
      _load_version_addons;

      # Check for addon icon override
      if [ -r "$PROJECT_INIT_ADDONS_DIR/icon.notif.png" ]; then
        _STR_NOTIF_SUCCESS_ICON="$PROJECT_INIT_ADDONS_DIR/icon.notif.png";
        _FLAG_NOTIF_SUCCESS_ICON_ADDON=true;
      fi
    fi
  fi

  # Set public API variant and protect as read-only.
  readonly PROJECT_INIT_ADDONS_PATH="$PROJECT_INIT_ADDONS_DIR";

  if [[ $PROJECT_INIT_QUICKSTART_REQUESTED == true ]]; then
    ARG_QUICKSTART_NAMES_NORM=();
    local quickstart_name="";
    for quickstart_name in "${ARG_QUICKSTART_NAMES[@]}"; do
      quickstart_name=$(_normalise_quickstart_name "$quickstart_name");
      ARG_QUICKSTART_NAMES_NORM+=("$quickstart_name");
    done
    # Set where to save files in Quickstart mode
    _PROJECT_INIT_QUICKSTART_OUTPUT_DIR="$USER_CWD";
  fi

  _load_configuration;
  _check_system_dependencies;

  # Check for addons load hook
  _run_addon_load_hook;

  # Initialize some common substitution variables
  _load_default_subst_vars;
  return 0;
}

# [API function]
# Finish function for the Project Init system.
#
# Performs lifecycle checks, shows warnings and success messages and handles
# the shutdown state of the Project Init system. This function does not exit
# the underlying process in the case of a successful operation, in which case
# it returns with $EXIT_SUCCESS. However, in the case of an encountered error,
# this function might exit the process by means of the failure() function.
#
# **WARNING:**
#
# This API function should **NOT** be called by an addon.
# An addon is part of an already initialized lifecycle. This API function is
# only intended to be used for providers of specialised Project Init
# implementations, e.g. providers with a specialised main form implementation.
# Normal users and organisations wishing to adapt and extend the default
# Project Init implementation should do so by using the addon mechanism.
# Normally, there is no need for an external consumer of Project Init to
# provide his own lifecycle or main form implementation.
# Only use this function if you know what you are doing.
#
# Returns:
# 0 - In the case of a successful finish procedure.
#
function project_init_finish() {
  if [[ $PROJECT_INIT_QUICKSTART_REQUESTED == false ]]; then
    # Check that all API functions have been called
    if [[ ${_FLAG_PROJECT_FILES_COPIED} == false ]]; then
      _make_func_hl "project_init_copy";
      failure "The script in last init level was executed without a call to the"  \
              "$HYPERLINK_VALUE function. Please make sure that the 'init.sh'"    \
              "script in the lowermost init level calls the project_init_copy()"  \
              "function when ready.";
    fi
    if [[ ${_FLAG_PROJECT_LICENSE_PROCESSED} == false ]]; then
      _make_func_hl "project_init_license";
      failure "The script in last init level was executed without a call to the"    \
              "$HYPERLINK_VALUE function. Please make sure that the 'init.sh'"      \
              "script in the lowermost init level calls the project_init_license()" \
              "function when ready. The function must always be called, even"       \
              "when no license was selected or there is no intention in using"      \
              "any license or copyright notice";
    fi
    if [[ ${_FLAG_PROJECT_FILES_PROCESSED} == false ]]; then
      _make_func_hl "project_init_process";
      failure "The script in last init level was executed without a call to the" \
              "$HYPERLINK_VALUE function. Please make sure that the"             \
              "'init.sh' script in the lowermost init level calls the"           \
              "project_init_process() function when ready.";
    fi
  fi

  get_boolean_property "sys.warn.deprecation" "true";
  if [[ "$PROPERTY_VALUE" == "true" ]]; then
    # Special handling of deprecated load_var() function
    if [ -r "${_FILE_DEPRECATED_FN_LOAD_VAR_USED}" ]; then
      local magic_depr_value="";
      magic_depr_value=$(head -n 1 ${_FILE_DEPRECATED_FN_LOAD_VAR_USED});
      if [[ "$magic_depr_value" == "pi_deprecated_fn_load_var_used=1" ]]; then
        rm "${_FILE_DEPRECATED_FN_LOAD_VAR_USED}" > /dev/null 2>&1;
        _warn_deprecated "load_var";
      fi
    fi
    if (( ${#_DEPRECATED_FUNCTIONS[@]} > 0 )); then
      warning "Init code is using deprecated API functions.";
    fi
    if [[ ${_FLAG_DEPRECATED_FEATURE_USED} == true ]]; then
      warning "Init code is relying on deprecated behaviour.";
    fi
  fi

  # Check for addons and used-defined after-init hooks.
  _run_addon_after_init_hook;
  _run_user_after_init_hook;

  if [[ $PROJECT_INIT_QUICKSTART_REQUESTED == false ]]; then
    # Finish
    _log_success;

    get_boolean_property "sys.notification.success.show" "true";
    if [[ "$PROPERTY_VALUE" == "true" ]]; then
      _show_notif_success;
    fi
  fi

  return $EXIT_SUCCESS;
}

# [API function]
# Primary processing function for the quickstart mode.
#
# This function handles the execution of one or more requested
# Quickstart functions. This is the default implementation for
# handling Quickstarts. In the case of an encountered error,
# this function might exit the process by means of
# the failure() function. All return values from called Quickstart
# functions are handled by this function.
#
# **WARNING:**
#
# This API function should **NOT** be called by an addon.
# An addon is part of an already initialized lifecycle. This API function is
# only intended to be used for providers of specialised Project Init
# implementations, e.g. providers with a specialised main form implementation.
# Normal users and organisations wishing to adapt and extend the default
# Project Init implementation should do so by using the addon mechanism.
# Normally, there is no need for an external consumer of Project Init to
# provide his own lifecycle or main form implementation.
# Only use this function if you know what you are doing.
#
function project_init_process_quickstart() {
  _load_version_base;

  if (( ${#ARG_QUICKSTART_NAMES[@]} == 0 )); then
    logW "No quickstart name specified";
    _cancel_quickstart $EXIT_FAILURE;
  fi

  get_boolean_property "sys.quickstart.base.disable" "false";
  if [[ "$PROPERTY_VALUE" == "false" ]]; then
    if ! _load_quickstart_definitions "${SCRIPT_LVL_0_BASE}"; then
      failure "Failed to load base system quickstart code file";
    fi
  fi

  # Check for quickstart addons
  if [ -n "$PROJECT_INIT_ADDONS_DIR" ]; then
    _load_quickstart_definitions "$PROJECT_INIT_ADDONS_DIR";
    if (( $? == 2 )); then
      failure "Failed to load quickstart function definitions from addon";
    fi
  fi

  local quickstart_function="";
  local qs_fn_prefix="quickstart_";
  local n=${#ARG_QUICKSTART_NAMES[@]};
  local i;
  # First validate that all Quickstart functions are defined
  # and cancel early if one is not available
  for (( i=0; i<n; ++i )); do
    quickstart_function="${qs_fn_prefix}${ARG_QUICKSTART_NAMES_NORM[$i]}";
    if [[ $(type -t "$quickstart_function") != function ]]; then
      logW "No quickstart function found for name '${ARG_QUICKSTART_NAMES[$i]}'";
      _cancel_quickstart $EXIT_FAILURE;
    fi
  done

  local quickstart_fn_status=0;
  for (( i=0; i<n; ++i )); do
    quickstart_function="${qs_fn_prefix}${ARG_QUICKSTART_NAMES_NORM[$i]}";
    # Call Quickstart function
    $quickstart_function;
    quickstart_fn_status=$?;
    if (( quickstart_fn_status != QUICKSTART_STATUS_OK )); then
      if (( quickstart_fn_status != QUICKSTART_STATUS_NOWARN )); then
        logW "Quickstart function ${quickstart_function}() returned" \
             "non-zero status code $quickstart_fn_status";
        logW "Cancelling operation due to failed Quickstart function";
      fi
      _cancel_quickstart $QUICKSTART_STATUS_FAILURE;
    fi
    _replace_default_subst_vars;
    # Check for unreplaced substitution variables
    if _find_subst_vars; then
      local substvar="";
      for substvar in "${_FOUND_SUBST_VARS[@]}"; do
        logW "Substitution variable was not replaced: '${substvar}'";
        # Remove subst var from copied file
        replace_var "$substvar" "";
      done
    fi
  done
  return 0;
}

# Sorts the given file paths according to the file names.
#
# This function sorts the specified strings denoting absolute
# paths to files. The sorted paths are dumped to stdout.
#
# Args:
# $@ - An arbitrary number of strings denoting file paths.
#      The strings must not contain any '?' characters.
#
# Stdout:
# The specified absolute paths, sorted by the file names,
# dumped to stdout.
#
# Examples:
# With read:
# out_array=();
# while IFS='' read -r line; do
#   out_array+=("$line");
# done < <(_sort_file_paths "${in_array[@]}");
#
# Or shorter with mapfile:
# mapfile -t in_array < <(_sort_file_paths "${in_array[@]}");
#
function _sort_file_paths() {
  local _fpaths=("$@");
  local _path="";
  local _fname="";
  for _fpath in "${_fpaths[@]}"; do
    # Get the file name from the absolute path
    _fname=$(basename "${_fpath}");
    # Add the file name in front of the absolute path
    echo "${_fname}?${_fpath}";
  done |sort |cut -d? -f2
}

# Finds all files located under the specified base directory.
#
# This function searches for the files and/or directories located under
# the base directory specified by the first argument. It searches either for
# regular files, directories or both based on the second argument.
# The paths of the found files/directories are filtered based on the names
# and/or name patterns given as an optional list after second argument and then
# stored in the $_FOUND_FILES global variable.
#
# Args:
# $1 - The target path where to start search from. This is a mandatory argument.
# $2 - The file type to filter the results by. Either 'f' for regular files,
#      'd' for directories or 'f,d' for both regular files and directories.
#      This is a mandatory argument.
# $@ - The list of file/directory names and/or patterns to filter the results by.
#      This is an optional argument.
#
# Returns:
# 0  - If the search operation was successful.
# nz - If an error occurred. Is effectively the exit status of the 'find'
#      command used internally.
#
# Globals:
# _FOUND_FILES - The array variable in which the paths of all found
#                files will be stored.
#
function _find_files_impl() {
  local target_path="$1";
  local file_types="$2";
  shift 2;
  local match_ext_list=("$@");
  # Build arg string for find command
  local file_args=();
  local isfirst=true;
  local f="";
  for f in "${match_ext_list[@]}"; do
    if [[ $isfirst == true ]]; then
      isfirst=false;
      # The first item does not have an '-o' option
      file_args+=(-name "$f");
    else
      file_args+=( -o -name "$f");
    fi
  done

  local find_args=("-type");
  find_args+=("$file_types");
  if (( ${#file_args[@]} > 0 )); then
    find_args+=("${file_args[@]}");
  fi

  _FOUND_FILES=();
  local found_files="";
  # List all files matching an ext or file name
  found_files=$(find "$target_path" "${find_args[@]}");
  local cmd_find_status=$?;
  if (( cmd_find_status != 0 )); then
    return $cmd_find_status;
  fi
  # Save the internal field separator
  local IFS_ORIG="$IFS";
  # Set the IFS to a new line char
  IFS="${_NL}";
  for f in $found_files; do
    _FOUND_FILES+=("$f");
  done
  # Reset the original IFS value
  IFS="$IFS_ORIG";
  return 0;
}

# [API function]
# Finds all files to be processed by the project initialization operation.
#
# This function searches for files eligible for variable substitution.
# The search is conducted in the project target directory
# and is done recursively. The paths to the found files are then cached
# for internal usage.
#
# This function should be called every time the files in the project target
# directory are changed, i.e. files are added, moved, or deleted manually
# without the usage of the file processing functions, e.g. the move_file()
# or copy_resource() function. Changes of the file contents are irrelevant.
# Calling this function ensures that the internally used file cache is
# up-to-date after the project structure has changed. The file processing API
# functions handle this for the user so usually this function only has to be
# called when init code changes the project files manually, e.g. by directly
# using the mv or cp commands, etc. In Quickstart mode this function is not
# applicable as files should only be copied by the respective API functions.
#
function find_all_files() {
  if ! _check_no_quickstart; then
    return 1;
  fi
  CACHE_ALL_FILES=(); # Clear cache
  # Find all regular files matching an ext or file name
  _find_files_impl "$var_project_dir" "f" "${LIST_FILES_TXT[@]}";
  local cmd_status=$?;
  if (( cmd_status != 0 )); then
    logE "Failed to update internal file cache:";
    logE "Command 'find' returned non-zero exit status $cmd_status";
    failure "Failed to update internal file cache." \
            "Your system might be using an incompatible version of 'find'";
  fi
  # Copy found files to cache
  local found_file="";
  for found_file in "${_FOUND_FILES[@]}"; do
    CACHE_ALL_FILES+=("$found_file");
  done
}

# [API function]
# Copies all project source template files to the project target directory.
#
# This function copies all files in the Project Init source directory to the
# Project Init target directory indicated by the $var_project_dir variable.
# The project template source directory must exist and not be empty.
#
# As a result of this operation, file processing functions can be used after
# the call to this function returns, with the relative path arguments to those
# file processing functions usually being relative to the project target directory.
#
# The path to the project source template files can be optionally specified
# as an argument to this function.
#
# Args:
# $1 - The absolute path to the project source template directory.
#      This argument is optional. If not specified directly, then the
#      directory is assumed to be "$CURRENT_LVL_PATH/source",
#      i.e. the "source" directory in the lowermost init level
#
# Globals:
# var_project_dir  - The path to the project directory to which the files
#                    will be copied (target).
# var_project_name - The name of the project to initialize.
# CURRENT_LVL_PATH - The path to the current init level dir.
#                    Used when no path arg is specified
#
function project_init_copy() {
  local files_source="$1";
  if ! _check_no_quickstart; then
    return 1;
  fi
  logI "";
  # Prompt for explicit confirmation if necessary
  get_boolean_property "sys.init.confirm" "false";
  if [[ "$PROPERTY_VALUE" == "true" ]]; then
    logI "You are about to initialize a new software project.";
    logI "Do you want to continue? (Y/n)";
    read_user_input_yes_no true;
    answer=$USER_INPUT_ENTERED_BOOL;
    if [[ $answer == false ]]; then
      logI "Cancelling...";
      exit $EXIT_CANCELLED;
    fi
    logI "";
  fi

  # Set source directory if arg is not given
  if [ -z "$files_source" ]; then
    files_source="$CURRENT_LVL_PATH/source";
  fi
  # Check if source is directory
  if ! [ -d "$files_source" ]; then
    logE "Project source template directory does not exist" \
         "or is not a directory:";
    logE "at: '$files_source'";
    failure "Project source template directory not found";
  fi
  # Check that the source directory is not empty
  if [ -z "$(ls $files_source)" ]; then
    logE "Project source template directory is empty:";
    logE "at: '$files_source'";
    failure "Cannot initialize new project." \
            "Project source template directory must not be empty";
  fi

  # Check if target dir already exists, and create if necessary,
  # including all parent dirs
  if ! [ -d "$var_project_dir" ]; then
    logI "Creating project directory '${COLOR_CYAN}${var_project_dir}${COLOR_NC}'";
    mkdir -p "$var_project_dir";
    if (( $? != 0 )); then
      logE "Failed to create the project directory or one of its parents";
      failure "Failed to create the project directory or one of its parents." \
              "Please make sure that you have the filesystem rights"          \
              "to write at that location";
    fi
  else
    logI "Project directory already exists.";
    logI "Will initialize project in '${COLOR_CYAN}${var_project_dir}${COLOR_NC}'";
  fi

  logI "Initializing project ${COLOR_CYAN}${var_project_name}${COLOR_NC}";
  # Copy all template souce files to the target dir.
  # Include hidden files
  cp -R "$files_source/." "$var_project_dir/";
  if (( $? != 0 )); then
    logE "Failed to initialize the project in target directory:";
    logE "at: '$var_project_dir'";
    failure "Failed to copy project source files to the target project location";
  fi
  readonly PROJECT_INIT_USED_SOURCE="$files_source";
  # Set file cache
  find_all_files;
  # Signal files have been copied
  _FLAG_PROJECT_FILES_COPIED=true;
}

# Removes all duplicates from the specified strings.
#
# This function returns all provided strings, dumped to stdout, while
# removing duplicates, i.e. all unique items are returned. The output lines
# are sorted by means of the 'sort' command.
#
# Args:
# $@ - A series of strings to be filtered for uniqueness.
#
# Stdout:
# All unique strings, on separate lines, in the series of specified strings,
# dumped to stdout.
#
function _unique_items() {
  local items=("$@");
  local item="";
  for item in "${items[@]}"; do
    echo "$item";
  done |sort -u;
}

# Indicates whether the specified element is part of the given array.
#
# The first argument is the element to check whether it is part of the array,
# all subsequent arguments are considered part of the array.
#
# Args:
# $1 - The element to check for membership in the array of subsequent elements.
# $@ - The array of elements to go through.
#
# Returns:
# 0 - If the specified element is in the specified array.
# 1 - If the specified element is not in the specified array.
#
# Globals:
# _FOUND_ARRAY_MEMBER_IDX - The array index at which the specified element was found.
#                           This variable is set by this function. If the array
#                           does not contain the specified element, this variable is
#                           set to an empty string.
#
function _array_contains() {
  local element="$1";
  shift;
  local array=("$@");
  local item_idx=0;
  local item="";
  for item in "${array[@]}"; do
    if [[ "$item" == "$element" ]]; then
      _FOUND_ARRAY_MEMBER_IDX=$item_idx;
      return 0;
    fi
    ((++item_idx));
  done
  _FOUND_ARRAY_MEMBER_IDX="";
  return 1;
}

# Finds all substitution variables contained in the tracked files.
#
# This function searches all files within the cache for any unreplaced substitution
# variable and stores the unique names of all such found items (without the
# leading '${{' and trailing '}}') in the $_FOUND_SUBST_VARS global variable.
#
# Returns:
# 0 - If the search operation found at least one unreplaced substitution variable.
# 1 - If no unreplaced substitution variable was found.
#
# Globals:
# CACHE_ALL_FILES   - The list of files to be scanned for unreplaced
#                     substitution variables.
# _FOUND_SUBST_VARS - The array variable in which the names of all found
#                     substitution variable will be stored.
#
function _find_subst_vars() {
  _FOUND_SUBST_VARS=(); # Reset
  local subvar;
  local subvar_len=0;
  local file;
  for file in "${CACHE_ALL_FILES[@]}"; do
    if [ -d "$file" ]; then
      continue; # Ignore directories
    fi
    if ! [ -r "$file" ]; then
      continue; # Ignore non-existing/non-readable regular files
    fi
    # Subst vars cannot have IFS chars or special chars used
    # in glob expansion, so here one line equals one word.
    # shellcheck disable=SC2013
    for subvar in $(grep -o '\${{VAR_[0-9A-Z_]\+}}' "$file"); do
      subvar_len=$(( ${#subvar}-5 ));
      _FOUND_SUBST_VARS+=("${subvar:3:subvar_len}");
    done
  done

  # Remove duplicates
  if (( ${#_FOUND_SUBST_VARS[@]} > 0 )); then
    mapfile -t _FOUND_SUBST_VARS < <(_unique_items "${_FOUND_SUBST_VARS[@]}");
    return 0;
  else
    return 1;
  fi
}

# Validates that no unreplaced substitution variables are present in
# all files specified by the internal file cache.
#
# For each uniquely found substitution variable, a warning is shown
# to the user. It is searched for the standard substitution
# variable pattern "${{VAR_*}}" where "*" is the variable identifier.
# All substitution variables are replaced by an empty string.
#
# Returns:
# 0 - If no unreplaced vars could be found.
# 1 - If at least one unreplaced var was found.
#
# Globals:
# CACHE_ALL_FILES - The entries of all files that will be
#                   checked by this function.
#
function _check_unreplaced_vars() {
  local found_subvars=();
  local subvar;
  local subvar_len=0;
  local cached_file;
  for cached_file in "${CACHE_ALL_FILES[@]}"; do
    if [ -d "$cached_file" ]; then
      continue; # Ignore directories
    fi
    # Check if file still exists
    if ! [ -f "$cached_file" ]; then
      _make_func_hl "find_all_files";
      logW "Project file was removed but is still present in the file cache:";
      logW "at: '${cached_file}'";
      logW "Please call the ${HYPERLINK_VALUE} function after" \
           "adding/moving/deleting files";

      continue;
    fi
    # Seach for substitution variable pattern
    # Subst vars cannot have IFS chars or special chars used
    # in glob expansion, so here one line equals one word.
    # shellcheck disable=SC2013
    for subvar in $(grep -o '\${{VAR_[0-9A-Z_]\+}}' "$cached_file"); do
      found_subvars+=("$subvar");
    done
  done

  # Check if at least one substitution var was found
  if (( ${#found_subvars[@]} > 0 )); then
    # Filter out duplicates to simplify warn messages
    mapfile -t found_subvars < <(_unique_items "${found_subvars[@]}");
    for subvar in "${found_subvars[@]}"; do
      subvar_len=$(( ${#subvar}-5 ));
      local subvar_id="${subvar:3:subvar_len}";
      logW "Substitution variable not replaced: '${subvar_id}'";
      # Check for copyright header substitution variable
      if [[ "$subvar_id" == "VAR_COPYRIGHT_HEADER" ]]; then
        _make_func_hl "project_init_license";
        logW "Possible cause:";
        logW "Have you specified all file extensions in the call ";
        logW "to the $HYPERLINK_VALUE function?";
      fi
      # Replace with an empty string
      replace_var "$subvar_id" "";
    done
    warning "Unreplaced substitution variable detected. Project might not build or run";
    return 1;
  else
    return 0;
  fi
}

# Reads the specified extension_map.txt file and populates
# the $COPYRIGHT_HEADER_EXT_MAP global variable with the corresponding
# key-value pairs.
#
# Args:
# $1 - The extension map file to read.
#
# Returns:
# 0 - If the specified file file was successfully read.
# 1 - If the file could be read but is incorrectly formatted.
# 2 - If the specified file could not be read.
#
# Globals:
# COPYRIGHT_HEADER_EXT_MAP - The variable to which the read key-value pairs
#                            are written to. Must be an already declared
#                            associative array.
#
function _read_license_extension_map() {
  local ext_file="$1";
  local invalid_format=false;
  if [ -z "$ext_file" ]; then
    logE "Programming error: No file specified in call to _read_license_extension_map()";
    return 2;
  fi
  if [ -r "$ext_path" ]; then
    local ext_key="";
    local ext_val="";
    local line="";
    while read -r line || [ -n "$line" ]; do
      # Ignore comments and blank lines
      if [[ -n "$line" && "$line" != \#* ]]; then
        # Check that the line is a key-value pair
        if [[ "$line" == *"=>"* ]]; then
          # Split by separator and remove surrounding whitespaces
          ext_key=$(echo "$line" |awk -F'=>' '{print $1}' |xargs);
          ext_val=$(echo "$line" |awk -F'=>' '{print $2}' |xargs);
          # Check against empty key and value
          if [[ -z "$ext_key" || -z "$ext_val" ]]; then
            invalid_format=true;
          else
            COPYRIGHT_HEADER_EXT_MAP["$ext_key"]="$ext_val";
          fi
        else
          invalid_format=true;
        fi
      fi
    done < "$ext_file";
  else
    return 2;
  fi
  if [[ $invalid_format == true ]]; then
    logW "The license header extension map file is incorrectly formatted:";
    logW "at: '$ext_path'";
    return 1;
  fi
  return 0;
}

# Loads all found extension_map.txt files and populates
# the $COPYRIGHT_HEADER_EXT_MAP global variable with the corresponding
# key-value pairs.
#
# Globals:
# COPYRIGHT_HEADER_EXT_MAP - The variable to which the read key-value pairs
#                            are written to. This global associative array
#                            must already be set when calling this function.
#
function _load_extension_map() {
  local ext_file="extension_map.txt";
  local ext_path="$SCRIPT_LVL_0_BASE/licenses/$ext_file";
  # Read base file
  if [ -r "$ext_path" ]; then
    _read_license_extension_map "$ext_path";
  fi
  # Read addons extension map file
  if [ -n "$PROJECT_INIT_ADDONS_DIR" ]; then
    ext_path="$PROJECT_INIT_ADDONS_DIR/licenses/$ext_file";
    if [ -r "$ext_path" ]; then
      _read_license_extension_map "$ext_path";
    fi
  fi
}

# Indicates whether the given path is absolute.
#
# Args:
# $1 - The path to check. This is a mandatory argument.
#
# Returns:
# 0 - If the specified argument represents an absolute path.
# 1 - If the specified argument does not represent an absolute path.
#
function _is_absolute_path() {
  local path_to_check="$1";
  if [[ "$path_to_check" == /* ]]; then
    return 0;
  else
    return 1;
  fi
}

# Indicates whether the specified string represents a valid absolute path
# to a project target directory.
#
# This function can be used to validate the given string representing
# an absolute path. This path can then be used to indicate the project target
# directory of the project to initialize. As the target directory may not
# exist yet, this function also checks whether the directory denoted by the
# specified path can be in principle created by the underlying user.
#
# If the specified string represents an invalid path, then this function will
# print the corresponding information by means of the logI() function and
# return a non-zero status code.
#
# Args:
# $1 - A string representing the absolute path to check.
#
# Returns:
# 0 - If the specified argument is a valid path.
# 1 - If the specified path contains an invalid char.
# 2 - If the specified path is the root ('/').
# 3 - If the specified path contains double slashes ('//').
# 4 - If the specified path is not absolute.
# 5 - If the specified path has to valid base directory.
# 6 - If the underlying user has no write permission for the base directory
#     of the specified path.
#
function _check_is_valid_project_dir() {
  local arg_project_dir="$1";
  # Validate charset of given path.
  # Never allow ':' (colon) characters as this could lead to
  # problems with template includes where ':' is used as a delimiter
  local re="^[0-9a-zA-Z/_. -]+$";
  local pchar="";
  local i;
  for (( i=0; i<${#arg_project_dir}; ++i )); do
    pchar="${arg_project_dir:$i:1}";
    if ! [[ "${pchar}" =~ $re ]]; then
      logI "The project directory path has an invalid character: '${pchar}'";
      return 1;
    fi
  done
  # Check for invalid paths
  if [[ "$arg_project_dir" == "/" ]]; then
    logI "Cannot create project directory in root directory '/'";
    return 2;
  fi
  # Check against double slashes
  if [[ "$arg_project_dir" == *"//"* ]]; then
    logI "Invalid path entered: '//' (double slashes)";
    return 3;
  fi
  # Must be an absolute path
  if ! _is_absolute_path "$arg_project_dir"; then
    logI "The entered path is not absolute";
    return 4;
  fi
  local existent_base_dir="$arg_project_dir";
  local found_existent_base_dir=false;
  # Traverse the path until an already existent
  # base directory is found. We need to check for
  # write permission on that directory later
  while [[ "$existent_base_dir" != "/" ]]; do
    if [ -d "$existent_base_dir" ]; then
      found_existent_base_dir=true;
      break;
    fi
    existent_base_dir=$(dirname "$existent_base_dir");
  done
  if [[ $found_existent_base_dir == false ]]; then
    logI "No valid base directory found";
    return 5;
  fi
  # Check for write permissions
  if ! [ -w "$existent_base_dir" ]; then
    logI "You do not have permission to write to the directory:"
    logI "at: '$existent_base_dir'";
    logI "Please enter a valid absolute path for the project directory";
    logI "and make sure that you have the filesystem rights to write";
    logI "at that location";
    return 6;
  fi
  return 0;
}

# Queries the answer for the form question with the currently set question ID.
#
# The currently used question ID is taken from the value of
# the $FORM_QUESTION_ID global variable. It is reset by this function
# to an empty string. The queried form answer is stored in
# the $FORM_QUESTION_ANSWER global variable.
#
# Globals:
# FORM_QUESTION_ID     - The variable holding the question ID to use.
# FORM_QUESTION_ANSWER - The variable where the queried answer will be stored.
# _FORM_ANSWERS        - The associative array variable which is queried.
#                        Must be set before this function is called.
#
# Returns:
# 0 - If an answer is found and successfully set.
# 1 - If no answer is found for the underlying question ID.
# 2 - If no question ID was set.
#
function _get_form_answer() {
  if [ -z "$FORM_QUESTION_ID" ]; then
    FORM_QUESTION_ANSWER="";
    return 2;
  fi
  # Check if the map contains the specified key
  if [[ "${_FORM_ANSWERS[$FORM_QUESTION_ID]+1}" == "1" ]]; then
    # Set the value associated with the key
    FORM_QUESTION_ANSWER="${_FORM_ANSWERS[${FORM_QUESTION_ID}]}";
    FORM_QUESTION_ID="";
    return 0;
  else
    # Set to empty string
    FORM_QUESTION_ANSWER="";
    FORM_QUESTION_ID="";
    return 1;
  fi
}

# [API function]
# Shows the specified strings as numbered selection items and lets
# the user select one of them.
#
# This function can be used to present a pick list to the user and get the
# index of the selected item. The chosen index will be saved in
# the $USER_INPUT_ENTERED_INDEX global variable. The saved index is zero-based
# and represents a numeric type.
#
# The entered input of the user is checked for validity. In the case of
# an invalid input, such as an out of range selection number, this function
# will let the user reenter his answer until he provides a valid input or
# otherwise cancels the program.
#
# A special case for the selection item is the occurrence of the "None" string.
# If the last specified item equals "None", then if the user chooses that item
# the $USER_INPUT_ENTERED_INDEX variable will be set to an empty string.
#
# Since 1.7.0 a caller can use the $USER_INPUT_DEFAULT_INDEX variable
# to specify a default item for the case in which the user does not enter
# anything when prompted and simply hits enter.
#
# Args:
# $@ - A series of selection items.
#
# Stdout:
# A selection list is printed.
#
# Returns:
# 0 - In the case of a valid item selection made by the user.
# 1 - In the case of a default item selection due to the user
#     having hit enter.
#
# Globals:
# USER_INPUT_ENTERED_INDEX - Will be set by this function to contain
#                            the zero-based index of the item selected
#                            by the user, or the default index if specified.
# USER_INPUT_DEFAULT_INDEX - Can be set by the caller to contain the zero-based
#                            index of the item which should be selected by
#                            default if the user does not enter
#                            anything when prompted.
#
# Examples:
# my_list=("Item A" "Item B" "Item C");
# logI "Choose an item out of the list:";
# USER_INPUT_DEFAULT_INDEX=1; # Default to "Item B"
# read_user_input_selection "${my_list[@]}";
# index=$USER_INPUT_ENTERED_INDEX;
# logI "Selected Item: ${my_list[index]}";
#
function read_user_input_selection() {
  local selection_names=("$@");
  local length=${#selection_names[@]};
  # Check that we have something to select
  if (( length == 0 )); then
    _fail_illegal_call "No selection items specified";
  fi
  echo "";
  # Print all selectable options.
  # Align item names independent from total number of items.
  local spaces=1;
  local padding=${#length};
  ((++padding));
  local number=0;
  local i;
  for (( i=0; i<length; ++i )); do
    number=$((i+1));
    # Compute how many spaces need to be added between the
    # number of the item and its name.
    spaces=$(( padding - ${#number} ));
    echo -n "[$number]";
    local j;
    for (( j=0; j<spaces; ++j )); do
      echo -n " ";
    done
    echo "${selection_names[$i]}";
  done
  echo "";

  local valid_answer_given=false;
  local retry_prompt=true;
  local selected_item="";

  while [[ $valid_answer_given == false ]]; do
    if [[ "$PROJECT_INIT_TESTS_ACTIVE" == "1" ]]; then
      # In test mode. Print the configured answer.
      # If the provided test answer is invalid, then fail.
      retry_prompt=false;
      _get_form_answer;
      selected_item="$FORM_QUESTION_ANSWER";
      echo -e "${_READ_FN_INPUT_PROMPT}${selected_item}";
    else
      # Read user input
      read -e -r -p "${_READ_FN_INPUT_PROMPT}" selected_item;
    fi

    local default_index_used=false;
    local is_number="^[0-9]+$";
    # Check special case for "None" option
    if [ -z "$selected_item" ]; then
      if [ -n "$USER_INPUT_DEFAULT_INDEX" ]; then
        if [[ $USER_INPUT_DEFAULT_INDEX =~ $is_number ]]; then
          selected_item=$((USER_INPUT_DEFAULT_INDEX+1));
          default_index_used=true;
        else
          logE "Expected numeric value for variable USER_INPUT_DEFAULT_INDEX" \
               "but found '${USER_INPUT_DEFAULT_INDEX}'";
        fi
      fi
      local last_item_index=$((length-1));
      local last_item="${selection_names[last_item_index]}";
      if [[ "$last_item" == "None" ]]; then
        USER_INPUT_ENTERED_INDEX="";
        USER_INPUT_DEFAULT_INDEX=""; # Reset
        return 0;
      fi
    fi

    # Validate user input
    if ! [[ $selected_item =~ $is_number ]]; then
      # Input is not a number.
      # Check if it matches one of the selection items
      local is_valid=false;
      for (( i=0; i<length; ++i )); do
        if [[ "$selected_item" == "${selection_names[$i]}" ]]; then
          selected_item=$((i+1));
          is_valid=true;
          break;
        fi
      done
      if [[ $is_valid == false ]]; then
        if [[ $retry_prompt == true ]]; then
          logI "Invalid input";
          continue;
        else
          logE "Invalid input";
          failure "Please enter a valid number";
        fi
      fi
    fi
    if ((selected_item < 1 || selected_item > length)); then
      if [[ $retry_prompt == true ]]; then
        logI "Invalid number entered";
        continue;
      else
        logE "Invalid number entered";
        failure "Please enter the number of your selected item";
      fi
    fi
    valid_answer_given=true;
  done

  local index=$((selected_item-1));
  USER_INPUT_ENTERED_INDEX=$index;
  USER_INPUT_DEFAULT_INDEX=""; # Reset

  if [[ $default_index_used == true ]]; then
    return 1;
  fi

  get_boolean_property "sys.input.selection.numsubst" "true";
  if [[ "$PROPERTY_VALUE" == "true" ]]; then
    local selection_item="${selection_names[index]}";
    # Move cursor to line above and erase line
    echo -ne "\033[1A\033[2K";
    echo -e "${_READ_FN_INPUT_PROMPT}${selection_item}";
  fi

  return 0;
}

# [API function]
# Shows a prompt to the user and lets him enter arbitrary text.
#
# This function can be used to get text input from the user. The entered text
# will be saved in the $USER_INPUT_ENTERED_TEXT global variable. The saved
# text can be potentially empty if the user simply presses enter without
# actually entering any text.
#
# If this function is called with no arguments, then the entered input of the
# user is not checked for any kind of validity or pattern. If the acceptable
# text should be constrained further, then this can be done by specifying an
# input validation function as the first argument. Such a validation function,
# if provided, will be called by this function after the user has submitted
# his answer. The user input is provided to the validation function as the
# first argument. The validation function should then validate the user input
# according to the underlying use case and return either 0 (zero) if the input
# is deemed valid, or non-zero if the input is deemed invalid.
# In the case of an invalid input, the user is prompted again to provide a
# new input. This process repeats until a valid input is provided by the user
# or the program is terminated or cancelled. It is recommended that a validation
# function logs some information in the case of a detected invalid input such
# that a user is informed about the cause of the invalidity.
#
# Since 1.7.0 a caller can use the $USER_INPUT_DEFAULT_TEXT variable
# to specify a default value for the case in which the user does not enter
# anything when prompted and simply hits enter. When the default value applies,
# a validation function is not used and the $USER_INPUT_ENTERED_TEXT variable
# is assigned the default value as is.
#
# Args:
# $1 - The input validation function to use. This is an optional argument.
#
# Returns:
# 0 - In the case of a valid text input.
# 1 - In the case of a default text value due to non-provided input by the user.
#
# Globals:
# USER_INPUT_ENTERED_TEXT - Will be set by this function to contain the text
#                           entered by the user, or the default value if specified.
# USER_INPUT_DEFAULT_TEXT - Can be set by the caller to contain the text value
#                           which should be assigned by default if the user
#                           does not enter anything when prompted.
#
# Examples:
# function _my_validation_name() {
#   local input="$1";
#   if [[ "$input" != "Hans" && "$input" != "Franz" ]]; then
#     logI "Only 'Hans' and 'Franz' are allowed names";
#     return 1;
#   fi
#   return 0;
# }
# 
# logI "What's your name?";
# USER_INPUT_DEFAULT_TEXT="Hans";
# read_user_input_text;
# name="$USER_INPUT_ENTERED_TEXT";
# logI "Hi ${name}! Nice to meet you.";
# 
# logI "What's the name of the other person?";
# read_user_input_text _my_validation_name;
# other_name="$USER_INPUT_ENTERED_TEXT";
# logI "So, the other person's name is ${other_name}.";
#
function read_user_input_text() {
  local _validation_function_arg=$1;
  local entered_text="";
  local entered_text="";
  local user_input_default_text="$USER_INPUT_DEFAULT_TEXT";
  USER_INPUT_DEFAULT_TEXT=""; # Reset
  local retry_prompt=true;

  while [[ $retry_prompt == true ]]; do
    if [[ "$PROJECT_INIT_TESTS_ACTIVE" == "1" ]]; then
      retry_prompt=false;
      _get_form_answer;
      entered_text="$FORM_QUESTION_ANSWER";
      echo -e "${_READ_FN_INPUT_PROMPT}${entered_text}";
    else
      read -e -r -p "${_READ_FN_INPUT_PROMPT}" entered_text;
    fi
    if [ -z "$entered_text" ] && [ -n "$user_input_default_text" ]; then
      USER_INPUT_ENTERED_TEXT="$user_input_default_text";
      return 1;
    fi
    if [ -n "${_validation_function_arg}" ]; then
      if [[ $(type -t ${_validation_function_arg}) == function ]]; then
        # Call given input validation function
        ${_validation_function_arg} "$entered_text";
        if (( $? == 0 )); then
          retry_prompt=false;
        elif [[ "$PROJECT_INIT_TESTS_ACTIVE" == "1" ]]; then
          # For invalid input in test mode: terminate to avoid further
          # execution of the program with potentially unsafe values.
          failure "Invalid input";
        fi
      else
        _make_func_hl "read_user_input_text";
        logE "Programming error: Invalid argument in function call:";
        logE "at: '${BASH_SOURCE[1]}' (line ${BASH_LINENO[0]})";
        logE "Validation function argument given to $HYPERLINK_VALUE is not" \
             "a callable function: '${_validation_function_arg}'";
        failure "Failed to process user input";
      fi
    else
      retry_prompt=false;
    fi
  done
  USER_INPUT_ENTERED_TEXT="$entered_text";
  return 0;
}

# [API function]
# Shows a prompt to the user and lets him answer a yes/no question.
#
# This function can be used to get a boolean input from the user.
# The entered text will be processed as a boolean and then saved in
# the $USER_INPUT_ENTERED_BOOL global variable. The saved value will
# represent the type bool.
#
# The entered input of the user is checked for validity, i.e. whether the
# entered text represents or can be converted to a valid boolean.
# If the entered input is invalid, then this function will let the user
# reenter his answer until he provides a valid input or otherwise cancels
# the program.
#
# Supported text values for the boolean value of true:
# "true", "yes", "y", "1"
#
# Supported text values for the boolean value of false:
# "false", "no", "n", "0"
#
# All accepted text input is case insensitive.
#
# For the case where the user does not enter anything and simply presses
# enter, a default answer can be specified as the first argument
# to this function.
#
# Args:
# $1 - The default value to use if the user does not enter anything.
#      Must respresent a valid answer. This argument is optional.
#
# Returns:
# 0 - In the case of a valid text input.
#
# Globals:
# USER_INPUT_ENTERED_BOOL  - Will be set by this function to contain the boolean
#                            value corresponding to the entered text by the user.
#
# Examples:
# logI "Do you like cheese? (Y/n)";
# read_user_input_yes_no true;
# answer=$USER_INPUT_ENTERED_BOOL;
# if [[ $answer == true ]]; then
#   logI "You said that you like cheese.";
# else
#   logI "You said that you do not like cheese.";
# fi
#
function read_user_input_yes_no() {
  local default_value=$1;
  local entered_yes_no="";
  local valid_answer_given=false;
  local retry_prompt=true;

  while [[ $valid_answer_given == false ]]; do
    if [[ "$PROJECT_INIT_TESTS_ACTIVE" == "1" ]]; then
      retry_prompt=false;
      _get_form_answer;
      entered_yes_no="$FORM_QUESTION_ANSWER";
      echo -e "${_READ_FN_INPUT_PROMPT}${entered_yes_no}";
    else
      read -e -r -p "${_READ_FN_INPUT_PROMPT}" entered_yes_no;
    fi
    # Validate user input
    if [ -z "$entered_yes_no" ]; then
      if [ -z "$default_value" ]; then
        if [[ $retry_prompt == true ]]; then
          logI "Invalid input. Please enter either yes or no";
          continue;
        else
          logE "Invalid input";
          failure "Please enter either yes or no";
        fi
      else
        entered_yes_no=$default_value;
      fi
    fi
    local canonical_answer="";
    # Validate against supported pattern
    case "$entered_yes_no" in
      1|YES|yes|Yes|Y|y|true|True)
      entered_yes_no=true;
      canonical_answer="Yes";
      ;;
      0|NO|no|No|N|n|false|False)
      entered_yes_no=false;
      canonical_answer="No";
      ;;
      *)
      if [[ $retry_prompt == true ]]; then
        logI "Invalid input. Please enter either yes or no";
        continue;
      else
        logE "Invalid input";
        failure "Please enter either yes or no";
      fi
      ;;
    esac
    valid_answer_given=true;
    USER_INPUT_ENTERED_BOOL=$entered_yes_no;
  done

  get_boolean_property "sys.input.yesno.boolsubst" "true";
  if [[ "$PROPERTY_VALUE" == "true" ]]; then
    # Move cursor to line above and erase line
    echo -ne "\033[1A\033[2K";
    echo -e "${_READ_FN_INPUT_PROMPT}${canonical_answer}";
  fi

  return 0;
}

# [API function]
# Copies a template resource to the destination path.
#
# This function makes the template resource specified by the first argument
# available to the project target at the path specified by the second argument.
# The source and destination arguments are handled differently depending on
# the underlying application mode.
#
# In the regular (form-based) application mode, if the source argument is
# relative, it is interpreted as being relative to the used project template
# source directory, i.e. the 'source' directory of the concrete project type
# selected by the user. The destination argument is interpreted as being relative
# to the project target directory. The underlying target project directory must
# already be created before calling this function. If the file in the project
# target directory does already exist, it will be replaced by the specified
# template resource.
#
# In Quickstart mode, if the source argument is relative, it is interpreted as
# being relative to the source root of the addon and base resources. If an addon
# resource exists at the path of the source argument, it takes precedence over
# any existing base resource. The destination argument is interpreted as being
# relative to the underlying current working directory. If the file at the
# specified destination already exists, it is not overwritten and this function
# will cause the application to cancel the entire Quickstart operation.
# 
# An absolute source path is used as is. The destination path must never be absolute.
# Regardless of the underlying application mode, if the source path denotes
# a directory instead of a regular file, the directory is copied as is
# including the entire content and all previously mentioned conditions
# and behaviours still hold.
#
# Since:
# 1.4.0
#
# Args:
# $1 - The path to the resource to copy. Either an absolute or relative path.
# $2 - The destination path to copy the resource to. The path must not be absolute.
#
# Returns:
# 0 - If the resource was successfully copied.
# 1 - If the resource could not be found.
# 2 - If the source resource exists but could not be copied.
#
# Examples:
# copy_resource "copy/this/res" "to/this/path/in/my/project";
#
function copy_resource() {
  local arg_src="$1";
  local arg_dest="$2";
  _require_arg "$arg_src" "No arguments specified";
  if [ -z "$arg_dest" ]; then
    arg_dest=$(basename "$arg_src");
  fi
  if _is_absolute_path "$arg_dest"; then
    _fail_illegal_call "The resource destination argument must not be absolute";
  fi
  # Mode-dependent path argument handling
  if [[ $PROJECT_INIT_QUICKSTART_REQUESTED == true ]]; then
    #--------------------#
    # In Quickstart mode #
    #--------------------#
    if ! _is_absolute_path "$arg_src"; then
      local src_base_dir="${SCRIPT_LVL_0_BASE}";
      if [ -n "$PROJECT_INIT_ADDONS_DIR" ]; then
        if [ -r "${PROJECT_INIT_ADDONS_DIR}/${arg_src}" ]; then
          src_base_dir="${PROJECT_INIT_ADDONS_DIR}";
        fi
      fi
      arg_src="${src_base_dir}/${arg_src}";
    fi
    arg_dest="${_PROJECT_INIT_QUICKSTART_OUTPUT_DIR}/${arg_dest}";
    if [ -e "$arg_dest" ]; then
      logW "Cannot copy resource.";
      logW "File or directory already exists at destination and would be overwritten:";
      logW "at: '$arg_dest'";
      _cancel_quickstart $EXIT_FAILURE;
    fi
  else
    #----------------------------#
    # In regular form-based mode #
    #----------------------------#
    _ensure_project_files_copied;
    if ! _is_absolute_path "$arg_src"; then
      arg_src="${PROJECT_INIT_USED_SOURCE}/${arg_src}";
    fi
    arg_dest="${var_project_dir}/${arg_dest}";
  fi
  # Check whether source actually exists before calling cp
  if ! [ -r "$arg_src" ]; then
    logW "Cannot copy file resource '$arg_src'";
    logW "Resouce not found";
    return 1;
  fi
  # Differentiate between copying of regular files and directories
  if [ -d "$arg_src" ]; then
    #----------------#
    # Copy directory #
    #----------------#
    cp -r "$arg_src" "$arg_dest" 2>/dev/null;
    if (( $? != 0 )); then
      logW "Could not copy the following directory:";
      logW "Source: '$arg_src'";
      logW "Target: '$arg_dest'";
      return 2;
    fi
  else
    #-------------------#
    # Copy regular file #
    #-------------------#
    cp "$arg_src" "$arg_dest" 2>/dev/null;
    if (( $? != 0 )); then
      logW "Could not copy the following regular file:";
      logW "Source: '$arg_src'";
      logW "Target: '$arg_dest'";
      return 2;
    fi
  fi
  _file_cache_add "$arg_dest";
  return 0;
}

# [API function]
# Loads a shared template resource and copies it to the destination path.
#
# This function searches for a shared source template resource specified by
# the first argument, loads it if it exists and copies it to the location
# in the project target directory specified by the second argument.
# The underlying target project directory must already be created before
# calling this function.
#
# Addons resources are considered and can potentially override any shared
# template from the base resources. If the file in the project target
# directory, specified by the second argument, does already exist, it will
# be replaced by the specified shared template resource.
#
# Since:
# 1.3.0
#
# Args:
# $1 - The name of the shared resource to load and copy. This is the path of
#      the file, relative to the 'share' directory. The path must not be absolute.
# $2 - The destination file to copy the shared resource to. Must be a path
#      to a file in the project target directory. The path must not be absolute.
#
# Returns:
# 0 - If the shared resource was successfully copied.
# 1 - If the shared resource could not be found.
# 2 - If the shared resource exists but could not be copied.
#
# Examples:
# copy_shared "copy/this/shared/res" "to/this/path/in/my/project";
#
function copy_shared() {
  local arg_shared_name="$1";
  local arg_dest_path="$2";
  _require_arg "$arg_shared_name" "No arguments specified";
  if _is_absolute_path "$arg_shared_name"; then
    _fail_illegal_call "The shared resource name must not be an absolute path";
  fi
  _require_arg "$arg_dest_path" "No destination path argument specified";
  if _is_absolute_path "$arg_dest_path"; then
    _fail_illegal_call "The file destination must not be an absolute path";
  fi
  if [[ $PROJECT_INIT_QUICKSTART_REQUESTED == false ]]; then
    _ensure_project_files_copied;
  fi
  # Check which file to load (from addon or base)
  local shared_res_file="${SCRIPT_LVL_0_BASE}/share/${arg_shared_name}";
  if [ -n "$PROJECT_INIT_ADDONS_DIR" ]; then
    local addon_res_file="${PROJECT_INIT_ADDONS_DIR}/share/${arg_shared_name}";
    if [ -r "$addon_res_file" ]; then
      shared_res_file="$addon_res_file";
    fi
  fi
  if ! [ -r "$shared_res_file" ]; then
    logW "Cannot copy shared resource '$arg_shared_name'";
    logW "Shared resouce not found";
    return 1;
  fi
  copy_resource "$shared_res_file" "$arg_dest_path";
  return $?;
}

# [API function]
# Loads the variable value with the specified key from
# the corresponding var file.
#
# The argument represents the variable key for which a var file
# might exist in the current init level directory.
#
# This function only loads the variable value from its
# corresponding file. It does not assign that (global) variable
# the loaded value. The assignment has to be done manually
# if necessary.
#
# The loaded variable value is dumped to stdout.
# If no variable file can be found in the currently active init
# level directory, then the upper init levels are searched in reversed
# order, until the root init level is reached. If the root init level
# was reached and no suitable file can be found, then an empty string
# is dumped to stdout by this function.
#
# Deprecated:
# Since 1.3.0 this function is deprecated. Use load_var_from_file() instead.
#
# Args:
# $1 - The key of the substitution variable to load.
#
# Stdout:
# The string value of the variable with the specified key, or an
# empty string if the corresponding var file does not exist.
#
# Globals:
# CURRENT_LVL_PATH - The absolute path to the currently
#                    active init level directory.
#
# Examples:
# var_my_key="$(load_var MY_KEY)";
#
function load_var() {
  local arg_file="$1";
  if [[ $SUPPRESS_DEPRECATION_WARNING == false ]]; then
    # Cannot call _warn_deprecated() directly here because it prints
    # a warning to stdout, which would end up in the string value
    # dumped by this function
    echo "pi_deprecated_fn_load_var_used=1" > "${_FILE_DEPRECATED_FN_LOAD_VAR_USED}";
  fi
  # Convert to lower case
  arg_file=$(echo "$arg_file" |tr '[:upper:]' '[:lower:]');
  # Check for variable prefix
  if [[ "$arg_file" != var_* ]]; then
    arg_file="var_${arg_file}";
  fi
  # Add file extension
  arg_file="${arg_file}.txt";
  local var_content="";  # Default if no file is found
  # Load var content from first found file, starting in current init
  # level and sequentially going backwards.
  local init_lvl="$CURRENT_LVL_PATH";
  local i;
  for (( i=CURRENT_LVL_NUMBER; i>=0; --i )); do
    if [ -r "${init_lvl}/${arg_file}" ]; then
      # Read file content
      var_content="$(cat "${init_lvl}/${arg_file}")";
      break;
    fi
    init_lvl="$(dirname "$init_lvl")";
  done
  echo "$var_content";
}

# [API function]
# Loads the variable value with the specified key from
# the corresponding substitution variable file.
#
# The argument to this function represents the key of the substitution variable
# for which a var file should be loaded. The key can be specified in the
# complete format, i.e. with a 'VAR_'-prefix, or without that prefix.
# The variable key argument is case insensitive.
#
# The loaded variable value is assigned to the $VAR_FILE_VALUE global variable.
# Usually, this is then subsequently used to assign the actual
# global substitution variable (see example below).
#
# Variable files located in init levels always take precedence over
# equivalent variable files in shared var directories. Generally, the content
# of the first found applicable variable file is used. The search order depends
# on the currently active init level when this function is called.
# If no variable file can be found in the currently active init
# level directory, then the upper init levels are searched in reversed
# order, until the root init level is reached. Please note that all variable
# files within init levels must be placed in 'var' subdirectories of the
# underlying init level directories. If the root init level
# is reached and no suitable file can be found, then shared variable
# directories are searched. If still no applicable variable file is found,
# then the $VAR_FILE_VALUE global variable is set to an empty string.
#
# Shared variable files may be overridden by addons resources.
#
# Since:
# 1.3.0
#
# Args:
# $1 - The key of the substitution variable for which the value from
#      a var file should be loaded. This is a mandatory argument.
#
# Returns:
# 0 - If a substitution variable value file was found.
# 1 - If no substitution variable file was found.
#
# Globals:
# VAR_FILE_VALUE   - Holds the string value of the found substitution
#                    variable file. Might be empty if no var file was found.
#                    Is set by this function.
# CURRENT_LVL_PATH - The absolute path to the currently
#                    active init level directory.
#
# Examples:
# load_var_from_file "MY_KEY";
# var_my_key="$VAR_FILE_VALUE";
#
function load_var_from_file() {
  local arg_file="$1";
  _require_arg "$arg_file" "No argument specified";
  # Convert to lower case
  arg_file=$(echo "$arg_file" |tr '[:upper:]' '[:lower:]');
  # Check for variable prefix and remove if necessary
  if [[ "$arg_file" == var_* ]]; then
    arg_file="${arg_file:4}";
  fi
  # Variable value files are located in 'var' subdirectories
  arg_file="var/${arg_file}";
  local found=false;
  local var_value="";  # Default if no file is found
  # Load var content from first found file, starting in current init
  # level and sequentially going backwards.
  local init_lvl="$CURRENT_LVL_PATH";
  local i;
  for (( i=CURRENT_LVL_NUMBER; i>=0; --i )); do
    if [ -r "${init_lvl}/${arg_file}" ]; then
      found=true;
      # Read file content
      var_value="$(cat "${init_lvl}/${arg_file}")";
      break;
    fi
    init_lvl="$(dirname "$init_lvl")";
  done
  # Search in shared var store of addon resource
  if [[ $found == false ]]; then
    if [ -n "$PROJECT_INIT_ADDONS_DIR" ]; then
      local addon_shared_var="${PROJECT_INIT_ADDONS_DIR}/share/${arg_file}";
      if [ -r "$addon_shared_var" ]; then
        found=true;
        var_value="$(cat "$addon_shared_var")";
      fi
    fi
  fi
  # Search in shared var store of base resource
  if [[ $found == false ]]; then
    local shared_var="${SCRIPT_LVL_0_BASE}/share/${arg_file}";
    if [ -r "$shared_var" ]; then
      found=true;
      var_value="$(cat "$shared_var")";
    fi
  fi
  VAR_FILE_VALUE="$var_value";
  if [[ $found == true ]]; then
    return 0;
  else
    return 1;
  fi
}

# Replaces all string occurrences in the given file.
#
# Args:
# $1 - The string to replace.
# $2 - The replacement string.
# $3 - The file to process.
#
# Returns:
# n - The exit status of the awk command.
#
# Stdout:
# The processed file content if in test mode.
#
function _replace_all_str_impl() {
  local arg_source="$1";
  local arg_target="$2";
  local arg_file="$3";
  local replaced_data;
  local awk_stat;
  arg_source="${arg_source//\\/\\\\}";
  arg_target="${arg_target//&/\\&}";
  # shellcheck disable=SC2030
  replaced_data=$(
      export replacement="$arg_target" &&                   \
        awk -v str="$arg_source"                            \
            '{ gsub(str, ENVIRON["replacement"]); print; }' \
            "$arg_file");

  awk_stat=$?
  if (( awk_stat == 0 )); then
    if [[ "$PROJECT_INIT_COMPAT_TESTS_ACTIVE" == "1" ]]; then
      echo "$replaced_data";
    else
      echo "$replaced_data" > "$arg_file";
    fi
  fi
  return $awk_stat;
}

# Replaces maximum the specified number of found occurrences in the given file.
#
# Args:
# $1 - The string to replace.
# $2 - The replacement string.
# $3 - The file to process.
# $4 - The maximum number of occurrences to replace.
#
# Returns:
# n - The exit status of the awk command.
#
# Stdout:
# The processed file content if in test mode.
#
function _replace_max_n_str_impl() {
  local arg_source="$1";
  local arg_target="$2";
  local arg_file="$3";
  local arg_limit="$4";
  local replaced_data;
  local awk_stat;
  arg_source="${arg_source//\\/\\\\}";
  arg_target="${arg_target//&/\\&}";
  # shellcheck disable=SC2031
  replaced_data=$(
      export replacement="$arg_target" && \
        awk -v limit=$arg_limit           \
            -v str="$arg_source"          \
            '{ while (limit>0 && sub(str, ENVIRON["replacement"])){limit-=1} }; { print; }' \
            "$arg_file");

  awk_stat=$?
  if (( awk_stat == 0 )); then
    if [[ "$PROJECT_INIT_COMPAT_TESTS_ACTIVE" == "1" ]]; then
      echo "$replaced_data";
    else
      echo "$replaced_data" > "$arg_file";
    fi
  fi
  return $awk_stat;
}

# [API function]
# Replaces strings in source files with the specified string.
#
# This function can be used in all modes. It searches for the text string pattern
# as specified by the first argument and replaces found occurrences with the text
# string of the second argument. The search pattern is interpreted as a regular
# expression, so character escaping might need to be applied by the caller if
# certain characters (e.g. '[' and ']') should be matched literally. If left
# unspecified, all files eligible for variable substitution are searched, otherwise
# the third argument may specify a concrete source file or a file extension pattern
# to limit the search process to the specified files. A file extension pattern must
# be indicated by the presence of a wildcard ('*') character in the argument. If the
# argument is a single wildcard character, then all files are matched (the default).
# By default, all found occurrences in each considered file are replaced with the
# specified string. This can be adjusted by the fourth argument, which can be a
# positive integer number specifying the maximum number of occurrences that should
# be replaced per file.
#
# When in regular (form-based) application mode, the project target directory must
# have already been created by means of the project_init_copy() function.
# When in Quickstart mode, the project target directory is the underlying
# Quickstart current working directory, i.e. where the Quickstart was initiated.
#
# Since:
# 1.8.0
#
# Args:
# $1 - The string to replace. This is interpreted as a regular expression.
#      This is a mandatory argument.
# $2 - The replacement string to use. This is a mandatory argument.
# $3 - The files or file extension to consider. This is an optional argument.
# $4 - The maximum number of times to replace a found string per processed file.
#      This is an optional argument.
#
# Returns:
# 0 - If all relevant files were successfully processed.
# 1 - If a specified source file does not exist or is not a regular file.
#
# Examples:
# # Replace all found strings everywhere in all files:
# replace_str "MyConstString" "The_Replacement_String";
#
# # Replace all occurrences of the pattern only in a specific file:
# replace_str "My[0-9].*A" "OtherB" "src/main/raven/Main.java";
#
# # Replace all occurrences only in all .java files:
# replace_str "MyA" "OtherB" "*.java";
#
# # Replace only the first occurrence in all files:
# replace_str "MyA" "OtherB" "*" 1;
#
function replace_str() {
  local arg_count=$#;
  local arg_source_str="$1";
  local arg_target_str="$2";
  local arg_file_spec="$3";
  local arg_file_count="$4";
  _require_arg "$arg_source_str" "No source string argument specified";
  if [ -z "$arg_target_str" ]; then
    if (( arg_count == 1 )); then
      _fail_illegal_call "No replacement string argument specified";
    fi
  fi
  if [ -n "$arg_file_spec" ]; then
    if _is_absolute_path "$arg_file_spec"; then
      _fail_illegal_call "The file filter argument must not be absolute";
    fi
  fi
  if [ -n "$arg_file_count" ]; then
    local is_number='^[0-9]+$';
    if ! [[ $arg_file_count =~ $is_number ]]; then
      _fail_illegal_call "The file count argument must be numeric";
    fi
  fi
  local scan_base_dir="";
  if [[ $PROJECT_INIT_QUICKSTART_REQUESTED == true ]]; then
    scan_base_dir="${_PROJECT_INIT_QUICKSTART_OUTPUT_DIR}";
  else
    _ensure_project_files_copied;
    scan_base_dir="${var_project_dir}";
  fi

  # Determine the files to be searched
  local files_to_scan=();
  local file="";
  if [ -n "$arg_file_spec" ]; then
    if [[ "$arg_file_spec" == *'*'* ]]; then
      for file in "${CACHE_ALL_FILES[@]}"; do
        if [[ "$file" == "${scan_base_dir}/"${arg_file_spec} ]]; then
          files_to_scan+=("$file");
        fi
      done
    else
      file="${scan_base_dir}/${arg_file_spec}";
      if ! [ -e "$file" ]; then
        logW "Cannot replace strings in file '${arg_file_spec}': File does not exist";
        _make_func_hl "replace_str";
        logW "Cannot handle argument given to ${HYPERLINK_VALUE} function:";
        logW "at: '${BASH_SOURCE[1]}' (line ${BASH_LINENO[0]})";
        return 1;
      fi
      if [ -d "$file" ]; then
        logW "Cannot replace strings in file '${arg_file_spec}': File is a directory";
        _make_func_hl "replace_str";
        logW "Cannot handle argument given to ${HYPERLINK_VALUE} function:";
        logW "at: '${BASH_SOURCE[1]}' (line ${BASH_LINENO[0]})";
        return 1;
      fi
      files_to_scan+=("$file");
    fi
  else
    files_to_scan=("${CACHE_ALL_FILES[@]}");
  fi

  # Search and replace in all relevant files
  local awk_stat;
  for file in "${files_to_scan[@]}"; do
    if [ -z "$arg_file_count" ]; then
      _replace_all_str_impl "$arg_source_str" "$arg_target_str" "$file";
      awk_stat=$?
      if (( awk_stat != 0 )); then
        logE "Failed to replace occurrences of strings in file '${file}'"
        logE "Command awk returned non-zero exit status ${awk_stat}"
        failure "An error has occurred during source file processing";
      fi
    else
      _replace_max_n_str_impl "$arg_source_str" "$arg_target_str" "$file" $arg_file_count;
      awk_stat=$?
      if (( awk_stat != 0 )); then
        logE "Failed to replace string in file '${file}'"
        logE "Command awk returned non-zero exit status ${awk_stat}"
        failure "An error has occurred during source file processing";
      fi
    fi
  done
  return 0;
}

# [API function]
# Replaces all occurrences of the specified variable with the specified value.
#
# This function will go through every generated regular file, find all occurrences
# of the substitution variable and replace them with the specified value.
# The variable key can be specified in its full canonical form or in an
# abbreviated form without the "VAR_"-prefix.
#
# The variable value can be any arbitrary string, including an empty string.
# Using an empty string will effectively remove the variable from the
# file (replacing it with nothing). If the variable key corresponds to the only
# characters on the respective line, then that entire line is removed from the
# underlying file.
#
# If only the variable key is specified, then this function will try to load
# the variable value from the corresponding var file by means of the
# load_var_from_file() function. If such a file does not exist, then the variable
# value is set to the empty string, thus potentially removing the entire line
# containing the variable from the underlying source file. Therefore, if a
# variable should be explicitly replaced by an empty string, regardless of any
# var file, then the value argument ($2) must be specified as an empty string.
#
# Besides the key and value, a third argument can be passed to this function.
# That argument represents the file ending by which all present files will be
# filtered by. That way, it is possible to replace the same variable with
# different values in different files. Only one file ending can be specified
# in each function call. A full file name (e.g. Readme.txt) may also be used
# as such an argument.
#
# Args:
# $1 - The name of the variable to replace. The "VAR_" prefix is optional
#      and can be omitted. This argument is mandatory.
# $2 - The value that the variable will be replaced by. Can be an empty string.
#      This argument is optional.
# $3 - The file extension or file name to match files against. Only files which
#      are matched are processed by this function. This argument is optional.
#
# Examples:
# replace_var "MY_KEY";
# replace_var "MY_KEY" "";
# replace_var "MY_KEY" "This will be the var value";
# replace_var "VAR_TEST" "value only in .java files" "java";
#
function replace_var() {
  local _arg_count=$#;
  local _var_key="$1";
  local _var_value="$2";
  local _var_file_ext="$3";
  # Check given args
  if (( _arg_count == 0 )); then
    _fail_illegal_call "No arguments specified";
  fi
  _require_arg "${_var_key}" "Key argument cannot be an empty string";
  if (( ${#CACHE_ALL_FILES[@]} == 0 )); then
    if [[ $PROJECT_INIT_QUICKSTART_REQUESTED == true ]]; then
      return 1;
    fi
    _make_func_hl "replace_var";
    local hl_replace_var="$HYPERLINK_VALUE";
    _make_func_hl "project_init_copy";
    logE "Programming error: Illegal function call:";
    logE "at: '${BASH_SOURCE[1]}' (line ${BASH_LINENO[0]})";
    failure "Programming error: Invalid call to $hl_replace_var function: "       \
            "No source files found. Substitution variables can only be replaced " \
            "after the $HYPERLINK_VALUE function has been called";
  fi
  # Remove the 'VAR_' prefix if necessary as
  # it is set explicitly when using awk
  if [[ "${_var_key}" == VAR_* ]]; then
    _var_key="${_var_key:4}";
  fi

  # If this function was called with only the key arg, then we
  # load the var value from the corresponding var file
  if [ -z "${_var_value}" ]; then
    if (( _arg_count == 1 )); then
      load_var_from_file "${_var_key}";
      _var_value="$VAR_FILE_VALUE";
      # Backwards compatibility:
      # Var files might still exist in older format/location, so if not found by the
      # newer load_var_from_file() function, then call the deprecated load_var()
      # function to stay compatible.
      if [ -z "${_var_value}" ]; then
        SUPPRESS_DEPRECATION_WARNING=true;
        # If the file does not exist, then the empty string
        # is assigned to the variable value
        _var_value="$(load_var ${_var_key})";
        SUPPRESS_DEPRECATION_WARNING=false;
        if [ -n "${_var_value}" ]; then
          _FLAG_DEPRECATED_FEATURE_USED=true;
          get_boolean_property "sys.warn.deprecation" "true";
          if [[ "$PROPERTY_VALUE" == "true" ]]; then
            local depr_conf="sys.warn.deprecation=false";
            _make_func_hl "replace_var";
            logW "Deprecated behaviour:";
            logW "Calling $HYPERLINK_VALUE with only the key argument while" \
                 "using var files directly";
            logW "in init levels without a 'var' subdirectory is deprecated:";
            logW "with argument: '${_var_key}'";
            logW "at: '${BASH_SOURCE[1]}' (line ${BASH_LINENO[0]})";
            logW "Place your var file in a 'var' subdirectory instead or use '${depr_conf}'";
            logW "in your project.properties configuration to suppress this warning.";
            _show_helptext "W" "Addons#variable-substitution-files";
          fi
        fi
      fi
    fi
  fi

  # When the variable value contains literal ampersand chars ('&'), then those
  # must be escaped so that they are not interpreted by awk to mean the
  # matched text (i.e. the variable key) when using gsub() below. Since the
  # literal ampersand should end up like that in the final output, it must pass
  # both lexical as well as runtime level processing of awk. Only the latter is
  # still a concern since the used awk command below was changed to pass the
  # substitution value via the subshell environment instead of a command variable.
  # Therefore we must only replace each literal '&' with '\&' (one literal backslash).
  _var_value="${_var_value//&/\\&}";

  local f="";
  local line_num="";
  for f in "${CACHE_ALL_FILES[@]}"; do
    # Skip if file is a directory
    if [ -d "$f" ]; then
      continue;
    fi
    # Check if a specific file extension was specified
    if [ -n "${_var_file_ext}" ]; then
      # Skip all file which do not have the specified extension
      if [[ "$f" != *${_var_file_ext} ]]; then
        continue;
      fi
    fi
    # Check whether the file can be read
    if ! [ -r "$f" ]; then
      if [[ ${_FLAG_FCACHE_ERR} == false ]]; then
        _make_func_hl "find_all_files";
        logW "Project files seem to have changed but the" \
             "file cache was not updated.";
        logW "Please call the $HYPERLINK_VALUE function after" \
             "adding/moving/deleting files";
      fi
      # Set the global file cache error flag to signal
      # that the cache should be refreshed
      _FLAG_FCACHE_ERR=true;
      continue;
    fi

    # For an enhanced formatting we remove every line entirely if
    # it contains only a variable declaration and the given variable
    # value is empty. Otherwise the handled file would contain
    # additional blank lines.
    if [ -z "${_var_value}" ]; then
      # Find all line numbers of lines containing the given variable key
      # shellcheck disable=SC2013
      for line_num in $(grep -n "\${{VAR_${_var_key}}}" "$f" \
                          |awk -F  ":" '{print $1}'); do

        # Get the line text and trim leading and trailing whitespaces
        local line="";
        line="$(sed -n "${line_num}p" < "$f" |xargs)";
        if [[ "$line" == "\${{VAR_${_var_key}}}" ]]; then
          # The line only contains the given variable key
          # without any other static text. So we remove that
          # line from the string
          local removed="";
          removed="$(awk 'NR!~/^('"$line_num"')$/' "$f")";
          # Overwrite the source file
          echo "$removed" > "$f";
        fi
      done
    fi

    # Replace declared variable
    local replaced="";
    # shellcheck disable=SC2030
    replaced="$(export value="${_var_value}" &&               \
                awk -v key='\\${{VAR_'"${_var_key}"'}}'       \
                    '{ gsub(key, ENVIRON["value"]); print; }' \
                    "$f")";

    # Remove leading control characters.
    # The following solution using bash-builtins is really slow:
    # shopt -s extglob;
    # replaced="${replaced##+([[:cntrl:]])}";

    # We therefore do the following using external utilities:
    # Find the index of the line containing the first printable char.
    # Note: Since grep below immediately exits when it finds the first
    # printable char, echo might still be writing to the then
    # broken pipe. This is harmless here but we want to suppress
    # the message which is then printed to stderr.
    local index="";
    index="$(echo "$replaced" 2> /dev/null \
            |grep -n -m 1 "[[:print:]]"    \
            |awk -F ":" '{print $1}')";

    # Convert to zero-based index
    ((--index));
    # Trim the file content string
    replaced="${replaced:index}";

    # Write formatted text to file
    echo "$replaced" > "$f";
  done
}

# Loads all available project licenses.
#
# Searches in the 'licenses' resource directories of both the base
# resource directory and, if active, of the addon and populates
# the _PROJECT_AVAILABLE_LICENSES_* global arrays with the paths to the
# license resource and the names of the licenses, respectively.
# The arrays are populated in sync. The last item in both arrays will be set
# to 'NONE' for the path and 'None' for the name, to represent the choice of
# using no license for a project, but only if other license choices
# are available.
#
# Globals:
# _PROJECT_AVAILABLE_LICENSES_PATHS - Is reset and filled by this function.
# _PROJECT_AVAILABLE_LICENSES_NAMES - Is reset and filled by this function.
#
function _load_available_licenses() {
  local license_name="";
  local all_license_dirs=();
  local fpath="";
  get_boolean_property "sys.baselicenses.disable" "false";
  local baselicenses_disabled="$PROPERTY_VALUE";
  if [[ "$baselicenses_disabled" == "false" ]]; then
    for fpath in "${SCRIPT_LVL_0_BASE}/licenses"/*; do
      if [ -d "$fpath" ]; then
        license_name=$(basename "$fpath");
        if [ -n "$PROJECT_INIT_ADDONS_DIR" ]; then
          if [ -f "${PROJECT_INIT_ADDONS_DIR}/licenses/${license_name}/DISABLE" ]; then
            continue;
          fi
        fi
        all_license_dirs+=("$fpath");
      fi
    done
  fi

  # Add the license directories from the addons to the list
  if [ -n "$PROJECT_INIT_ADDONS_DIR" ]; then
    if [ -d "$PROJECT_INIT_ADDONS_DIR/licenses" ]; then
      for fpath in "${PROJECT_INIT_ADDONS_DIR}/licenses"/*; do
        if [ -d "$fpath" ]; then
          if ! [ -f "${fpath}/DISABLE" ]; then
            all_license_dirs+=("$fpath");
          fi
        fi
      done
      # Check if the separator char used in the sort function
      # is part of one of the path strings
      for fpath in "${all_license_dirs[@]}"; do
        if [[ "$fpath" == *"?"* ]]; then
          logE "Invalid path encountered:";
          logE "'${fpath}'";
          logE "Path contains an invalid character: '?'";
          failure "One or more paths to a component of an addon has an invalid character." \
                  "Please make sure that the path to the addons directory does not"        \
                  "contain '?' characters";
        fi
      done
      mapfile -t all_license_dirs < <(_sort_file_paths "${all_license_dirs[@]}");
    fi
  fi

  # Construct the list of license dirs and names
  _PROJECT_AVAILABLE_LICENSES_PATHS=();
  _PROJECT_AVAILABLE_LICENSES_NAMES=();

  local dir="";
  local name="";
  local dir_name="";
  for dir in "${all_license_dirs[@]}"; do
    dir_name=$(basename "$dir");
    if [ -r "${dir}/license.txt" ]; then
      _PROJECT_AVAILABLE_LICENSES_PATHS+=("$dir");
      if [ -r "${dir}/name.txt" ]; then
        name=$(head -n 1 "${dir}/name.txt");
        _PROJECT_AVAILABLE_LICENSES_NAMES+=("$name");
      else
        logW "The license directory '${dir_name}' has no name file";
        _PROJECT_AVAILABLE_LICENSES_NAMES+=("$dir_name");
      fi
    else
      logW "The license directory does not have a 'license.txt' file:";
      logW "at: '${dir}'";
    fi
  done

  # Do not add 'None' option if nothing else is available
  if (( ${#_PROJECT_AVAILABLE_LICENSES_PATHS[@]} > 0 )); then
    # Add an option for no license
    _PROJECT_AVAILABLE_LICENSES_PATHS+=("NONE");
    _PROJECT_AVAILABLE_LICENSES_NAMES+=("None");
  fi
}

# Processes copyright substitution variables.
#
# Substitutes all copyright header variables with the copyright text applicable
# according to the file extension of the underlying file. If the active license
# is set to 'NONE', then copyright header substitution variables are removed
# from the files.
#
# Args:
# $@ - A series of file extensions representing the project source
#      files in which copyright information should be processed.
#
# Globals:
# _PROJECT_SELECTED_LICENSE_PATH - The path to the active license resource.
# _PROJECT_SELECTED_LICENSE_NAME - The name of the active license resource.
# var_copyright_year             - The copyright year used in substitutions.
# var_copyright_holder           - The copyright holder info used in substitutions.
#
function _process_copyright_headers() {
  local all_file_ext=("$@");
  local active_license_dir="${_PROJECT_SELECTED_LICENSE_PATH}";
  local active_license_name="${_PROJECT_SELECTED_LICENSE_NAME}";
  if [ -n "$active_license_dir" ]; then
    if [[ "$active_license_dir" != "NONE" ]]; then
      _load_extension_map;
      local file_ext="";
      local header_ext="";
      local copyright_header_file="";
      local copyright_header_value="";
      for file_ext in "${all_file_ext[@]}"; do
        header_ext="$file_ext";
        # Check if the file extension is mapped to some other extension
        if [[ "${COPYRIGHT_HEADER_EXT_MAP[$header_ext]+1}" == "1" ]]; then
          header_ext="${COPYRIGHT_HEADER_EXT_MAP[${header_ext}]}";
        fi
        copyright_header_value="";
        copyright_header_file="${active_license_dir}/header.${header_ext}";
        if [ -r "$copyright_header_file" ]; then
          # Read in the license declaration legal text from the file
          copyright_header_value=$(cat "$copyright_header_file");
        else
          logW "License header template file not found for '${active_license_name}'";
          logW "Please create a template" \
               "file '${active_license_dir}/header.${header_ext}'";
        fi
        # First substitute the header var and then later the
        # year and copyright holder vars inside the header
        replace_var "COPYRIGHT_HEADER" "$copyright_header_value" "$file_ext";
      done
    fi
  fi

  # Replace additional copyright info vars, which also might be
  # part of the copyright boilerplate text already inserted
  replace_var "COPYRIGHT_YEAR"   "$var_copyright_year";
  replace_var "COPYRIGHT_HOLDER" "$var_copyright_holder";
  if [[ "$active_license_dir" == "NONE" ]]; then
    # Remove all copyright vars
    replace_var "COPYRIGHT_HEADER" "";
  fi
}

# [API function]
# Processes the copyright information for created project files.
#
# This function can only be used in Quickstart mode. Based on the given
# license name, this function will process and replace the copyright-related
# substitution variables in all files generated by the Quickstart process up
# to this point. Only files with an appropriate file extension in their name
# are considered for processing.
# The special license name argument 'None' will cause all copyright header
# substitution variables to be removed.
#
# Since:
# 1.6.0
#
# Args:
# $1 - The canonical name of the license for which to handle copyright headers.
#      May be specified as 'None' to remove copyright headers.
#
# Returns:
# 0  - In the case of success.
# nz - In the case of any failures.
#
# Examples:
# project_init_copyright_headers "Apache License 2.0";
#
function project_init_copyright_headers() {
  local license_name="$1";
  if [[ $PROJECT_INIT_QUICKSTART_REQUESTED == false ]]; then
    _make_func_hl "project_init_copyright_headers";
    logW "Calling $HYPERLINK_VALUE while not in Quickstart mode has no effect";
    logW "at: '${BASH_SOURCE[1]}' (line ${BASH_LINENO[0]})";
    _make_func_hl "project_init_license";
    logW "Use the $HYPERLINK_VALUE function instead";
    return 1;
  fi
  _load_available_licenses;
  local license_path="";
  local i;
  for (( i=0; i<${#_PROJECT_AVAILABLE_LICENSES_NAMES}; ++i )); do
    if [[ "${_PROJECT_AVAILABLE_LICENSES_NAMES[i]}" == "$license_name" ]]; then
      license_path="${_PROJECT_AVAILABLE_LICENSES_PATHS[i]}";
      break;
    fi
  done
  if [[ "$license_path" == "" ]]; then
    _make_func_hl "project_init_copyright_headers";
    local _hl_project_init_license="$HYPERLINK_VALUE";
    logW "Invalid license name specified: '${license_name}'";
    logW "in the call to the $HYPERLINK_VALUE function";
    logW "at: '${BASH_SOURCE[1]}' (line ${BASH_LINENO[0]})";
    return 2;
  fi
  _PROJECT_SELECTED_LICENSE_PATH="$license_path";
  _PROJECT_SELECTED_LICENSE_NAME="$license_name";

  # Get all unique applicable file extensions
  local all_file_ext=();
  local _file="";
  local _file_ext="";
  for _file in "${CACHE_ALL_FILES[@]}"; do
    if [ -d "${_file}" ]; then
      continue;
    fi
    _file="$(basename "${_file}")";
    _file_ext="${_file##*.}";
    if [[ "${_file_ext}" != "" && "${_file_ext}" != "${_file}" ]]; then
      all_file_ext+=("${_file_ext}");
    fi
  done
  mapfile -t all_file_ext < <(_unique_items "${all_file_ext[@]}");
  _process_copyright_headers "${all_file_ext[@]}";
  return 0;
}

# [API function]
# Processes the license and copyright information for the
# project to be initialized.
#
# This function copies to the project target directory all relevant files with
# regard to legal information, such as license text files. Furthermore, it is
# also responsible for setting up copyright boilerplate text in code
# source files. As part of this process, the corresponding variables are
# replaced by the correct values.
#
# The file extensions of all project source code files for which copyright
# information should be set must be specified as arguments to this function.
# Otherwise copyright substitution variables are not replaced by their
# corresponding boilerplate text.
#
# Args:
# $@ - A series of file extensions representing the project source files in
#      which license and copyright information should be processed.
#
# Globals:
# var_project_dir         - The path to the project directory to which
#                           the files will be copied (target).
# var_project_license     - The name of the license applied
#                           to the target project.
# var_project_license_dir - The absolute path to the license template
#                           source directory where all license and copyright
#                           information is stored for the
#                           concrete license type.
#
# Examples:
# project_init_license "java" "xml" "js";
#
function project_init_license() {
  local all_file_ext=("$@");
  if ! _check_no_quickstart; then
    return 1;
  fi
  # Check API call order
  if [[ ${_FLAG_PROJECT_FILES_COPIED} == false ]]; then
    _make_func_hl "project_init_license";
    local _hl_project_init_license="$HYPERLINK_VALUE";
    _make_func_hl "project_init_copy";
    local _hl_project_init_copy="$HYPERLINK_VALUE";
    logE "Programming error in init script:";
    logE "at: '${BASH_SOURCE[1]}' (line ${BASH_LINENO[0]})";
    failure "Missing call to project_init_copy() function:"                              \
            ""                                                                           \
            "The script in init level $CURRENT_LVL_NUMBER has called the "               \
            "${_hl_project_init_license} function without having previously called "     \
            "the ${_hl_project_init_copy} function. Please make sure that the 'init.sh'" \
            "script calls all mandatory API functions in the correct order."             \
            "";
  fi

  if (( ${#all_file_ext[@]} < 2 )); then
    if [ -z "${all_file_ext[0]}" ]; then
      _make_func_hl "project_init_license";
      logW "No file extensions specified in the call" \
           "to the $HYPERLINK_VALUE function.";
      logW "Copyright header variables in source files will not be replaced.";
      logW "Please specify in the call to the project_init_license() function all file";
      logW "extensions of project source files for which copyright headers exist";
      warning "Copyright header variables could not be replaced";
    fi
  fi
  # Check if a license was specified by the user
  if [ -n "$var_project_license_dir" ]; then
    if [[ "$var_project_license_dir" != "NONE" ]]; then
      if [ -z "$PROJECT_INIT_LICENSE_FILE_NAME" ]; then
        logW "Project license file name must not be empty.";
        PROJECT_INIT_LICENSE_FILE_NAME="LICENSE";
      fi
      # Copy the main license file
      local license_src="${var_project_license_dir}/license.txt";
      if [ -r "$license_src" ]; then
        if ! copy_resource "$license_src" "$PROJECT_INIT_LICENSE_FILE_NAME"; then
          logE "An error occurred while trying to copy the license source file:";
          logE "Source: '${license_src}'";
          logE "Copy to target project as: '${PROJECT_INIT_LICENSE_FILE_NAME}'";
          failure "Failed to copy license file to project directory";
        fi
      else
        logW "License file could not be created.";
        # shellcheck disable=SC2154
        logW "Failed to find license legal text file for '$var_project_license'.";
        logW "Please add the legal text to the file '${license_src}'.";
        warning "The initialized project has a missing '${PROJECT_INIT_LICENSE_FILE_NAME}' file";
      fi
    fi

    replace_var "PROJECT_LICENSE"  "$var_project_license";
    if [[ "$var_project_license_dir" == "NONE" ]]; then
      replace_var "LICENSE_README_NOTE" "This project has not been licensed.";
    else
      replace_var "LICENSE_README_NOTE" \
                  "This project is licensed under $var_project_license.";
    fi
  fi

  _process_copyright_headers "${all_file_ext[@]}";
  # Signal license is set up
  _FLAG_PROJECT_LICENSE_PROCESSED=true;
}

# Processes all include directives in copied project source template files.
#
# This function scans all source template files that were previously copied into
# the project target directory. Any found include directive will be replaced by the
# corresponding shared source template file. Addons resources are considered and
# can potentially override any shared template from the base resources.
#
# Returns:
# 0 - If all found include directives could be processed.
# 1 - If at least one error has occurred.
#
# Globals:
# var_project_dir - The path to the project directory, which will be scanned
#                   recursively for files containing include directives.
#
function _process_include_directives() {
  local line="";
  local found_file="";
  local line_num=0;
  local include_directive="";
  local include_target="";
  local include_value="";
  local replaced="";
  local regex_numeric="^[0-9]+$";
  local awk_stat=0;
  local incl_len=0;

  local SHARED_TEMPLATES_BASE="${SCRIPT_LVL_0_BASE}/share";
  local SHARED_TEMPLATES_ADDONS="";
  if [ -n "$PROJECT_INIT_ADDONS_DIR" ]; then
    SHARED_TEMPLATES_ADDONS="${PROJECT_INIT_ADDONS_DIR}/share";
  fi
  local n_errors=0;

  # Search for files in the project target directory which have include directives
  local all_includes="";
  all_includes=$(grep --recursive                  \
                      --line-number                \
                      --regexp='^${{INCLUDE:.*}}$' \
                      "$var_project_dir");

  # Process found includes
  for line in $all_includes; do
    # Pattern:
    # found_file:line_num:${{INCLUDE:the/file/in/share}}
    # For example:
    # /proj/cmake/Util.cmake:1234:${{INCLUDE:lang/cmake/Util.cmake}}
    #                       ^    ^          ^                       
    #           f1          | f2 |    f3    |          f4           

    found_file=$(echo "$line" |cut -d: -f1);
    line_num=$(echo "$line" |cut -d: -f2);
    include_directive=$(echo "$line" |cut -d: -f4);

    # Check that the processed line number is an actual integer
    if ! [[ "$line_num" =~ $regex_numeric ]]; then
      ((++n_errors));
      continue;
    fi
    # Check field 4, which is the last one. It must end with '}}', otherwise
    # the path of the file to include contains a ':' character, which is
    # not allowed.
    if [[ "$include_directive" != *'}}' ]]; then
      ((++n_errors));
      logW "Include directive in source template contains an invalid ':' character:";
      logW "at: '$found_file' (line $line_num)";
      continue;
    fi
    # Remove the trailing '}}'
    incl_len=$(( ${#include_directive}-2 ));
    include_directive="${include_directive::incl_len}";
    # Absolute path to the included shared file.
    # Shared templates in the addons resource override any base ones
    if [ -n "$SHARED_TEMPLATES_ADDONS" ] \
      && [ -r "${SHARED_TEMPLATES_ADDONS}/${include_directive}" ]; then

      include_target="${SHARED_TEMPLATES_ADDONS}/${include_directive}";
    else
      include_target="${SHARED_TEMPLATES_BASE}/${include_directive}";
    fi
    # Ensure that the file actually exists
    if ! [ -r "$include_target" ]; then
      ((++n_errors));
      logW "Cannot include file '$include_directive'";
      logW "From include directive:";
      logW "at: '$found_file' (line $line_num)";
      continue;
    fi
    # Read the content of the included file
    include_value="$(cat "$include_target")";
    # Literal ampersand chars ('&') must be escaped before passing them
    # to awk because they have a special meaning, i.e. they match the
    # variable key when substituting.
    include_value="${include_value//&/\\&}";
    # Read the source file and replace the include directive with
    # the content of the included file. Read the variable value from
    # the environment to make awk use the string value as is
    # without interpretation of any escape sequences.
    # shellcheck disable=SC2031
    replaced="$(export value="${include_value}" &&                   \
                awk -v key='\\${{INCLUDE:'"${include_directive}"'}}' \
                    '{ gsub(key, ENVIRON["value"]); print; }'        \
                    "$found_file")";

    awk_stat=$?;
    if (( awk_stat != 0 )); then
      logE "Cannot include file '$include_directive'";
      logE "From include directive:";
      logE "at: '$found_file' (line $line_num)";
      failure "Failed to replace include directive. " \
              "Command awk returned non-zero exit status $awk_stat";
    fi
    # Replace file content
    echo "$replaced" > "$found_file";
  done

  # Check for errors
  if (( n_errors > 0 )); then
    local what="include directive";
    if (( n_errors > 1 )); then
      what="include directives"; # plural
    fi
    warning "A total of ${n_errors} ${what} could not be processed";
    return 1;
  fi
  return 0;
}

# [API function]
# Processes the project source template files copied to the project
# target directory.
#
# This function replaces some generally applicable substitution variables and
# then proceeds to call the process_files_lvl_*() functions in
# their corresponding init level order.
#
# Globals:
# var_project_*      - Various global variables holding general
#                      project information.
# CURRENT_LVL_NUMBER - The number of the current active init level.
#
function project_init_process() {
  if ! _check_no_quickstart; then
    return 1;
  fi
  # Check API call order
  if [[ ${_FLAG_PROJECT_LICENSE_PROCESSED} == false ]]; then
    _make_func_hl "project_init_process";
    local _hl_project_init_process="$HYPERLINK_VALUE";
    _make_func_hl "project_init_license";
    local _hl_project_init_license="$HYPERLINK_VALUE";
    logE "Programming error in init script:";
    logE "at: '${BASH_SOURCE[1]}' (line ${BASH_LINENO[0]})";
    failure "Missing call to project_init_license() function:"                              \
            ""                                                                              \
            "The script in init level $CURRENT_LVL_NUMBER has called the "                  \
            "${_hl_project_init_process} function without having previously called "        \
            "the ${_hl_project_init_license} function. Please make sure that the 'init.sh'" \
            "script calls all mandatory API functions in the correct order."                \
            "";
  fi

  _process_include_directives;

  # Let form providers handle the init processing
  if [[ $(type -t "_project_init_process_forms") == function ]]; then
    _project_init_process_forms;
  fi

  replace_var "PROJECT_NAME"        "$var_project_name";
  # shellcheck disable=SC2154
  replace_var "PROJECT_NAME_LOWER"  "$var_project_name_lower";
  # shellcheck disable=SC2154
  replace_var "PROJECT_NAME_UPPER"  "$var_project_name_upper";
  # shellcheck disable=SC2154
  replace_var "PROJECT_DESCRIPTION" "$var_project_description";
  replace_var "PROJECT_DIR"         "$var_project_dir";
  # shellcheck disable=SC2154
  replace_var "PROJECT_LANG"        "$var_project_lang";
  _replace_default_subst_vars;

  # Call all functions for processing project files in the level order
  local max_lvl_number=$CURRENT_LVL_NUMBER;
  local max_lvl_path=$CURRENT_LVL_NUMBER;
  local _varname_script_lvl_path="";
  local lvl;
  for (( lvl=1; lvl<=max_lvl_number; ++lvl )); do
    # Check if function in this level is declared
    if [[ $(type -t "process_files_lvl_${lvl}") == function ]]; then
      # Adjust global vars as functions are located in different levels
      CURRENT_LVL_NUMBER=$lvl;
      _varname_script_lvl_path="SCRIPT_LVL_${lvl}_BASE";
      CURRENT_LVL_PATH="${!_varname_script_lvl_path}";
      # Call function
      process_files_lvl_${lvl};
    fi
  done

  # Reset vars
  CURRENT_LVL_NUMBER=$max_lvl_number;
  CURRENT_LVL_PATH="$max_lvl_path";

  _check_unreplaced_vars;
  if (( $? != 0 )); then
    _make_func_hl "replace_var";
    logW "";
    logW "Substitution variables for which no value was specified were";
    logW "removed from the project source files.";
    logW "";
    logW "Please specify a value in the corresponding init script by";
    logW "calling the $HYPERLINK_VALUE function";
  fi

  # Signal files have been processed
  _FLAG_PROJECT_FILES_PROCESSED=true;
}

# [API function]
# Adds the specified language standard version and its corresponding label to
# the list of supported language versions.
#
# This function can be called by init code to specify that a particular
# project does support the given language standard.
# The arguments represent the plain version number (e.g. "17" for C++ version 17)
# and the corresponding label string (e.g. "C++17") used when such
# versions are displayed.
# If the specified version number is already supported, then the function
# call has no effect.
#
# Args:
# $1 - The version number to add. This argument is mandatory.
# $2 - The version label to add. This argument is mandatory.
#
# Globals:
# SUPPORTED_LANG_VERSIONS_IDS    - The array holding all supported
#                                  language version numbers.
# SUPPORTED_LANG_VERSIONS_LABELS - The array holding all supported
#                                  language version labels.
#
# Examples:
# add_lang_version "99" "C99";
# add_lang_version "17" "C++17";
# add_lang_version "8" "Java8";
#
function add_lang_version() {
  local _lang_version_num="$1";
  local _lang_version_str="$2";
  _require_arg "${_lang_version_num}" "No version number specified";
  _require_arg "${_lang_version_str}" "No version label specified";
  if ! _array_contains "${_lang_version_num}" "${SUPPORTED_LANG_VERSIONS_IDS[@]}"; then
    SUPPORTED_LANG_VERSIONS_IDS+=("${_lang_version_num}");
    SUPPORTED_LANG_VERSIONS_LABELS+=("${_lang_version_str}");
  fi
}

# [API function]
# Removes the specified language standard from the list
# of supported language versions.
#
# This function can be called by init code to specify that a particular
# project does not support the given language standard.
# The argument represents the plain version number, e.g. "17" for C++ version 17.
# If the specified version number is not currently supported anyway, then
# the function call has no effect.
#
# Args:
# $1 - The version number to remove. This argument is mandatory.
#
# Globals:
# SUPPORTED_LANG_VERSIONS_IDS    - The array holding all supported
#                                  language version numbers.
# SUPPORTED_LANG_VERSIONS_LABELS - The array holding all supported
#                                  language version labels.
#
# Examples:
# remove_lang_version "17";
#
function remove_lang_version() {
  local _lang_version="$1";
  _require_arg "${_lang_version}" "No arguments specified";
  local lang_id;
  for lang_id in "${!SUPPORTED_LANG_VERSIONS_IDS[@]}"; do
    if [[ "${SUPPORTED_LANG_VERSIONS_IDS[$lang_id]}" == "${_lang_version}" ]]; then
      unset 'SUPPORTED_LANG_VERSIONS_IDS[$lang_id]';
      unset 'SUPPORTED_LANG_VERSIONS_LABELS[$lang_id]';
      # We need to recreate both arrays as their indices might not
      # match anymore because of the unset operation
      SUPPORTED_LANG_VERSIONS_IDS=("${SUPPORTED_LANG_VERSIONS_IDS[@]}");
      SUPPORTED_LANG_VERSIONS_LABELS=("${SUPPORTED_LANG_VERSIONS_LABELS[@]}");
      break;
    fi
  done
}

# [API function]
# Clears all set language versions and their corresponding labels from
# the list of supported language standards.
#
# Globals:
# SUPPORTED_LANG_VERSIONS_IDS    - The array holding all supported
#                                  language version numbers.
# SUPPORTED_LANG_VERSIONS_LABELS - The array holding all supported
#                                  language version labels.
#
function clear_lang_versions() {
  SUPPORTED_LANG_VERSIONS_IDS=();
  SUPPORTED_LANG_VERSIONS_LABELS=();
}

# [API function]
# Expands one or more namespace template directories to have the specified
# directory layout.
#
# In many project source tree structures the concept of a namespace where various
# source code is placed in is represented by a directory layout that resembles
# that namespace. One namespace level/component is represented by a separate
# subdirectory within the source tree. This function can be used to automatically
# expand a placeholder directory in a project source template structure to match
# a given namespace layout. All files and subdirectories located within the
# template's namespace placeholder directory are moved to the expanded
# subdirectory of the lowermost namespace component.
#
# The underlying target project directory must already be created before calling
# this function. At least two arguments must be specified. The first argument
# denotes the namespace layout to expand the target directories to. Namespace
# components are separated by slashes ('/'). All subsequent arguments denote the
# directories in the project template source tree that should be expanded to
# represent the given namespace. Multiple such directories can be specified in one
# function call at once for improved efficiency, but at least one must be specified.
# Each specified directory path must be relative to the root of the project source
# template directory. Arguments must never denote absolute paths.
#
# The file cache holding the data about all present files in the project directory
# to be initialized is automatically updated by this function.
# This function may not be used in Quickstart mode.
#
# Since:
# 1.5.0
#
# Args:
# $1 - The namespace to use when expanding the specified template directories.
#      Individual namespace levels are separated by '/' characters, however,
#      a namespace must not start or end with a slash.
#      This is a mandatory argument.
# $@ - The namespace template directories to expand, relative to the project
#      template source root directory. This is a mandatory argument. At least
#      one directory must be provided by the caller. Any namespace template
#      directory which does not exist in the template source is silently ignored.
#
# Examples:
# # The following example expands 'ns_template_dir' in the source tree
# # (as a subdirectory of 'src/main') to represent
# # the 'raven/sample/stuff' namespace.
# 
# expand_namespace_directories "raven/sample/stuff" "src/main/ns_template_dir";
#
# # Now the project template directory structure is:
# # 'src/main/raven/sample/stuff'
#
function expand_namespace_directories() {
  local arg_namespace="$1";
  shift;
  local arg_project_paths=("$@");
  if ! _check_no_quickstart; then
    return 1;
  fi
  _ensure_project_files_copied;
  _require_arg "$arg_namespace" "No namespace argument specified";
  if _is_absolute_path "$arg_namespace"; then
    _fail_illegal_call "Namespace argument must not start with '/'";
  fi
  if (( ${#arg_project_paths[@]} == 0 )); then
    _fail_illegal_call "No project directory paths specified";
  fi

  local path_source="";
  local path_source_parent="";
  local path_target="";
  local project_path="";
  local file="";
  for project_path in "${arg_project_paths[@]}"; do
    if _is_absolute_path "$project_path"; then
      logW "Omitting expansion of invalid namespace template directory.";
      logW "Path must not be absolute: '${project_path}'";
      continue;
    fi
    path_source="${var_project_dir}/${project_path}";
    if ! [ -d "$path_source" ]; then
      continue;
    fi

    path_source_parent="$(dirname "$path_source")";
    path_target="${path_source_parent}/${arg_namespace}";

    # The beginning (i.e. the name of the first directory) of the target
    # namespace layout path must not be the same as the namespace template
    # directory, otherwise we would overwrite the same directory
    if [[ "${path_source##*/}" == "${arg_namespace%%/*}" ]]; then
      logW "Cannot expand namespace template directory:";
      logW "at: '${path_source}'";
      logW "The specified namespace '${arg_namespace}' begins with the end of this path.";
      continue;
    fi

    # Create the target namespace directory layout
    if ! mkdir -p "$path_target"; then
      logE "Failed to create namespace target directory structure:";
      logE "at: '${path_target}'";
      failure "Failed to create target namespace";
    fi

    # Move all files and subdirectories that are direct children of the
    # namespace template source to the created real namespace directory
    for file in "$path_source"/*; do
      if ! mv "$file" "$path_target"; then
        logE "Failed to move file to namespace layout target directory:";
        logE "Source: '${file}'";
        logE "Target: '${path_target}'";
        failure "Failed to move source files to target namespace";
      fi
    done
    # Remove the original now empty placeholder namespace dir
    if ! rm -r "$path_source"; then
      logE "Failed to remove template source namespace placeholder directory:";
      logE "at: '${path_source}'";
      failure "Failed to expand namespace directory";
    fi
  done
  # Update file cache
  find_all_files;
  return 0;
}

# [API function]
# Prompts the user to select the next init directory.
#
# This function searches for subordinate init level directories under the currently
# active init level directory and lets the user select the next init level directory
# into which to descend. The path to the currently active init level is taken from
# the $CURRENT_LVL_PATH global variable. At least one subordinate init level
# directory must exist at the time this function is called, otherwise the program
# is terminated by means of the failure() function.
#
# The found init level directories are presented to the user by a call to
# the read_user_input_selection() function. The result of that operation is handled
# by this function, which sets the global variables $SELECTED_NEXT_LEVEL_DIR and
# $SELECTED_NEXT_LEVEL_DIR_NAME to indicate the user selection.
# Please note that this function does not show any questions to the user. It only
# displays the selection of init level directories. Any appropriate questions must
# be handled by the caller prior to calling this function.
# The result of this function can then be used, for example, as an argument to
# the proceed_next_level() function to perform the actual descent into the next
# init level.
#
# Globals:
# SELECTED_NEXT_LEVEL_DIR      - The name of the directory of the init level selected
#                                by the user. This is the name of the directory in
#                                the filesystem. Is set by this function.
# SELECTED_NEXT_LEVEL_DIR_NAME - The display name of the directory of the init level
#                                selected by the user. This is the name as defined by
#                                the 'name.txt' file of the selected init directory.
#                                Is set by this function.
# CURRENT_LVL_PATH             - The path to the active init level directory are the
#                                time this function is called. Is used to search for
#                                subordinate init level directories under this path.
#
# Examples:
# logI "Select the next init level directory:";
# select_next_level_directory;
#
# selected_dir="$SELECTED_NEXT_LEVEL_DIR";
# selected_dir_name="$SELECTED_NEXT_LEVEL_DIR_NAME";
# logI "You have selected '$selected_dir_name' which is directory '$selected_dir'";
#
# proceed_next_level "$selected_dir";
#
function select_next_level_directory() {
  if ! _check_no_quickstart; then
    return 1;
  fi
  local next_dirs=();
  local next_names=();
  local dir="";
  local dir_name="";
  local name="";
  # Take path at current init level
  for dir in "${CURRENT_LVL_PATH}"/*; do
    if [ -d "$dir" ]; then
      dir_name=$(basename "$dir");
      if [ -f "${dir}/init.sh" ]; then
        next_dirs+=("$dir_name");
        if [ -r "${dir}/name.txt" ]; then
          name=$(cat "${dir}/name.txt");
          next_names+=("$name");
        else
          logW "Project init level directory '${dir_name}' has no name file:";
          logW "at: '${dir}'";
          next_names+=("$dir_name");
        fi
        # Check for invalid characters
        if [[ "$dir" == *"?"* ]]; then
          logE "Invalid path encountered:";
          logE "'${dir}'";
          logE "Path contains an invalid character: '?'";
          failure "One or more paths to a component has an invalid character." \
                  "Please make sure that the path to any directory does not"   \
                  "contain '?' characters";

        fi
      fi
    fi
  done
  local n_dirs=${#next_dirs[@]};
  if (( n_dirs == 0 )); then
    _make_func_hl "select_next_level_directory";
    logE "Cannot descend to next init level. No init level directories found";
    failure "You have called the $HYPERLINK_VALUE function:"              \
            "at: '${BASH_SOURCE[1]}' (line ${BASH_LINENO[0]})"            \
            ""                                                            \
            "No subordinate init directory is available at that level."   \
            "Add at least one init directory (with an 'init.sh' script)"  \
            "at that location and try again.";
  fi

  local selected_name="";
  local selected_dir="";
  # Automatically pick the only available init directory if there is only one
  if (( n_dirs > 1 )); then
    read_user_input_selection "${next_names[@]}";
    selected_dir=${next_dirs[USER_INPUT_ENTERED_INDEX]};
    selected_name=${next_names[USER_INPUT_ENTERED_INDEX]};
  else
    selected_dir=${next_dirs[0]};
    selected_name=${next_names[0]};
  fi
  # Set global vars to selected values
  SELECTED_NEXT_LEVEL_DIR="$selected_dir";
  SELECTED_NEXT_LEVEL_DIR_NAME="$selected_name";
}

# [API function]
# Shows the form question for the project type selection.
#
# This function lets the user select one out of the available project
# types for the previously chosen programming language and sets the
# $FORM_PROJECT_TYPE_NAME and $FORM_PROJECT_TYPE_DIR global variables
# to reflect the user choice.
#
# Args:
# $1 - The ID of the project language to be used. This arg represents
#      the name of the language subdirectory where the project type
#      subdirectories are located.
# $2 - The human readable name of the language to be used.
#
# Returns:
# 0 - In the case of a valid project type selection.
# 1 - If this function is called while in Quickstart mode.
#
# Globals:
# FORM_PROJECT_TYPE_NAME - The name selected out of the project
#                          type list displayed to the user.
# FORM_PROJECT_TYPE_DIR  - The path to the directory of the
#                          selected project type.
# FORM_QUESTION_ID       - project.type
#
# Examples:
# select_project_type "js" "JavaScript";
# selected_name="$FORM_PROJECT_TYPE_NAME";
# selected_dir="$FORM_PROJECT_TYPE_DIR";
#
function select_project_type() {
  local lang_id="$1";
  local lang_name="$2";
  if ! _check_no_quickstart; then
    return 1;
  fi
  _require_arg "$lang_id" "No language ID argument specified";
  if [ -z "$lang_name" ]; then
    _make_func_hl "select_project_type";
    logW "No language name argument specified in call" \
         "to ${HYPERLINK_VALUE} function:";
    logW "at: '${BASH_SOURCE[1]}' (line ${BASH_LINENO[0]})";
    lang_name="$lang_id";
  fi
  # Check current init level
  if (( CURRENT_LVL_NUMBER != 1 )); then
    _make_func_hl "select_project_type";
    logE "Project types can only be selected at init level 1.";
    logE "The call to the ${HYPERLINK_VALUE} function was made:";
    logE "at init level: ${CURRENT_LVL_NUMBER}";
    logE "at: '${CURRENT_LVL_PATH}'";
    failure "Programming error: Invalid call to ${HYPERLINK_VALUE} function."    \
            "Project types under a given language can only be selected while at" \
            "init level 1";
  fi
  # Array for storing the paths to all project
  # template dirs provided by the language
  local all_ptypes=();
  local dir="";
  if [[ ${_FLAG_PROJECT_LANG_IS_FROM_ADDONS} == false ]]; then
    get_boolean_property "${lang_id}.baseprojects.disable" "false";
    if [[ "$PROPERTY_VALUE" == "false" ]]; then
      local ptype_id="";
      for dir in "${CURRENT_LVL_PATH}"/*; do
        if [ -d "$dir" ]; then
          if [ -n "$PROJECT_INIT_ADDONS_DIR" ]; then
            ptype_id="$(basename $dir)";
            if [ -f "${PROJECT_INIT_ADDONS_DIR}/${lang_id}/${ptype_id}/DISABLE" ]; then
              continue;
            fi
          fi
          all_ptypes+=("$dir");
        fi
      done
    fi
  fi

  # Add projects templates from addons
  if [ -n "$PROJECT_INIT_ADDONS_DIR" ]; then
    if [ -d "${PROJECT_INIT_ADDONS_DIR}/${lang_id}" ]; then
      all_ptypes+=("${PROJECT_INIT_ADDONS_DIR}/${lang_id}"/*);
      # Check if the separator char used in the sort function
      # is part of one of the path strings
      for fpath in "${all_ptypes[@]}"; do
        if [[ "$fpath" == *"?"* ]]; then
          logE "Invalid path encountered:";
          logE "'${fpath}'";
          logE "Path contains an invalid character: '?'";
          failure "One or more paths to a component of an addon has an invalid character." \
                  "Please make sure that the path to the addons directory does not"        \
                  "contain '?' characters";
        fi
      done
      mapfile -t all_ptypes < <(_sort_file_paths "${all_ptypes[@]}");
    fi
  fi

  # Construct the list of project dirs and names
  local project_type_dirs=();
  local project_type_names=();

  # Loop over all paths and filter viable candidates
  # representing base project types
  local dir_name="";
  local name="";
  for dir in "${all_ptypes[@]}"; do
    if [ -d "$dir" ]; then
      dir_name=$(basename "$dir");
      if [ -f "${dir}/init.sh" ]; then
        project_type_dirs+=("$dir");
        if [ -r "${dir}/name.txt" ]; then
          name=$(cat "${dir}/name.txt");
          project_type_names+=("$name");
        else
          logW "Project init type directory '${dir_name}' has no name file:";
          logW "at: '${dir}'";
          project_type_names+=("$dir_name");
        fi
      fi
    fi
  done

  # Check that at least one project type can be selected
  local n_ptypes=${#project_type_dirs[@]};
  if (( n_ptypes == 0 )); then
    logE "Cannot prompt for project type selection. No options available";
    failure "You have chosen to create a project using ${lang_name},"     \
            "however, no type of ${lang_name} project can be initialized" \
            "because no project template files could be found."           \
            "Please add at least one project type directory under"        \
            "the '${lang_id}' folder.";
  fi

  # Either prompt for a selection or automatically pick the
  # only available project type
  if (( n_ptypes > 1 )); then
    FORM_QUESTION_ID="project.type";
    logI "";
    logI "Select the type of ${lang_name} project to be created:";
    read_user_input_selection "${project_type_names[@]}";
    local selected_name=${project_type_names[USER_INPUT_ENTERED_INDEX]};
    local selected_dir=${project_type_dirs[USER_INPUT_ENTERED_INDEX]};
  else
    local selected_name=${project_type_names[0]};
    local selected_dir=${project_type_dirs[0]};
  fi

  # Update the current init level absolute path so that the proceed_next_level()
  # function finds the correct directory in the case that an addon project type
  # was selected. If a normal base project type was selected, then the following
  # assignment has no effect as it assigns the current path
  CURRENT_LVL_PATH=$(dirname "$selected_dir");
  # Set result vars
  FORM_PROJECT_TYPE_NAME="$selected_name";
  FORM_PROJECT_TYPE_DIR="$selected_dir";
  return 0;
}

# [API function]
# Proceeds to the next applicable init level and sources its init.sh script.
#
# This function should be called when the next init level is ready
# to be loaded. The directory name for the next init level, relative to the
# currently active init level directory, should be passed as an argument
# to this function. If that argument is omitted, the first directory containing
# an init.sh script will be automatically used as the next init level.
# If no such directory can be found inside the currently active init
# level directory, then this function will terminate the program
# by means of the failure() function.
#
# The global variables $CURRENT_LVL_PATH, $CURRENT_LVL_NUMBER are changed
# accordingly to reflect the changed init level. Additionally, for each
# immersion into the next init level, a supplementary global
# variable $SCRIPT_LVL_\*_BASE is declared by this function to point to
# the corresponding init level directory, where the '\*' corresponds to
# the init level number.
#
# Args:
# $1 - The directory containing the init.sh script for the next init level.
#      This argument is optional although it should always be specified.
#
# Globals:
# CURRENT_LVL_PATH   - The absolute path to the currently active
#                      init level directory. Will be set to the
#                      next init level.
# CURRENT_LVL_NUMBER - The number of the current active init level. Will be
#                      incremented by one to reflect the changed init level.
# SCRIPT_LVL_*_BASE  - Will be set to the next init level directory path,
#                      according to the corresponding init level number (*).
#
# Examples:
# proceed_next_level "my_level_dir";
#
function proceed_next_level() {
  if ! _check_no_quickstart; then
    return 1;
  fi
  # Only take the directory name not the full path
  local dir_next="";
  dir_next="$(basename "$1")";
  if [[ "$dir_next" == "" ]]; then
    # Search all subdirs in current level dir
    # and pick the first applicable as the next
    local dir="";
    for dir in "${CURRENT_LVL_PATH}"/*; do
      if [ -d "$dir" ]; then
        if [ -f "${dir}/init.sh" ]; then
          dir_next="$(basename $dir)";
          logW "No next init directory specified in current" \
               "init level $CURRENT_LVL_NUMBER";
          logW "at '${CURRENT_LVL_PATH}'";
          logW "Automatically selected directory '${dir_next}' for" \
               "proceeding to next init level";

          break;
        fi
      fi
    done
    # Check again if any applicable dir was found
    if [[ "$dir_next" == "" ]]; then
      _make_func_hl "proceed_next_level";
      logE "Cannot find directory to source next init script";
      _show_helptext "E" "Introduction#init-levels";
      failure "Failed to proceed to next init level from current level directory:" \
              "at: '${CURRENT_LVL_PATH}'" "  "                                     \
              "Please specify the directory for the next init level in your"       \
              "call to the $HYPERLINK_VALUE function";
    fi
  fi
  # Set global vars to new values
  CURRENT_LVL_PATH="${CURRENT_LVL_PATH}/${dir_next}";
  CURRENT_LVL_NUMBER=$((CURRENT_LVL_NUMBER + 1));
  declare SCRIPT_LVL_${CURRENT_LVL_NUMBER}_BASE="$CURRENT_LVL_PATH";

  if [ -n "$PROJECT_INIT_ADDONS_DIR" ]; then
    _ADDONS_CURRENT_LVL_PATH="${_ADDONS_CURRENT_LVL_PATH}/$dir_next";
  fi

  # Check whether directory and level script can be sourced
  if ! [ -d "$CURRENT_LVL_PATH" ]; then
    logE "Cannot source init script for level $CURRENT_LVL_NUMBER";
    _show_helptext "E" "Introduction#init-levels";
    failure "Failed to source init script for next init level:" \
            "at: '$CURRENT_LVL_PATH':"                          \
            "Directory does not exist";
  fi

  # Check for notification icons.
  # First check dynamic icon based on init levels
  if [[ ${_FLAG_NOTIF_SUCCESS_ICON_ADDON} == false ]]; then
    if [ -r "${CURRENT_LVL_PATH}/icon.notif.png" ]; then
      # Set new icon from base resources
      _STR_NOTIF_SUCCESS_ICON="${CURRENT_LVL_PATH}/icon.notif.png";
    fi
  fi
  # Then check for addon override
  if [ -n "$PROJECT_INIT_ADDONS_DIR" ]; then
    if [ -r "${_ADDONS_CURRENT_LVL_PATH}/icon.notif.png" ]; then
      # Override icon from addons resource
      _STR_NOTIF_SUCCESS_ICON="${_ADDONS_CURRENT_LVL_PATH}/icon.notif.png";
      _FLAG_NOTIF_SUCCESS_ICON_ADDON=true;
    fi
  fi

  # Set new init script ot load
  local next_lvl_script="${CURRENT_LVL_PATH}/init.sh";

  if ! [ -f "$next_lvl_script" ]; then
    logE "Cannot source init script for level $CURRENT_LVL_NUMBER";
    _show_helptext "E" "Introduction#init-scripts";
    failure "Failed to source init script for next init level." \
            "File does not exist: "                             \
            "at: '${next_lvl_script}'";
  fi

  source "$next_lvl_script";
}

# [API function]
# Checks whether a regular file exists within the project target directory.
#
# The file path argument is interpreted as relative to the project target directory.
# When in regular (form-based) application mode, the project target directory must have
# already been created by means of the project_init_copy() function before this check
# can be done. When in Quickstart mode, the project target directory is the underlying
# Quickstart current working directory, i.e. where the Quickstart was initiated.
# This function only checks for regular files and will report nonexistence for a file
# of any other file type.
#
# Since:
# 1.8.0
#
# Args:
# $1 - The relative path of the regular file to check in the project target directory.
#      The path must not be absolute. This is a mandatory argument.
#
# Returns:
# 0 - If the specified regular file exists.
# 1 - If the specified regular file does not exist.
#
# Examples:
# if file_exists "myfolder/my_src_file.txt"; then
#   echo "File does exist";
# fi
#
# if ! file_exists "main.py"; then
#   echo "Main file does not exist";
# fi
#
function file_exists() {
  local arg_file_path="$1";
  _require_arg "$arg_file_path" "No file argument specified";
  if _is_absolute_path "$arg_file_path"; then
    _fail_illegal_call "The file argument must not be absolute";
  fi

  local file_path="";
  if [[ $PROJECT_INIT_QUICKSTART_REQUESTED == true ]]; then
    file_path="${_PROJECT_INIT_QUICKSTART_OUTPUT_DIR}/${arg_file_path}";
  else
    _ensure_project_files_copied;
    file_path="${var_project_dir}/${arg_file_path}";
  fi
  if [ -f "$file_path" ]; then
    return 0;
  fi
  return 1;
}

# [API function]
# Checks whether a directory exists within the project target directory.
#
# The file path argument is interpreted as relative to the project target directory.
# When in regular (form-based) application mode, the project target directory must have
# already been created by means of the project_init_copy() function before this check
# can be done. When in Quickstart mode, the project target directory is the underlying
# Quickstart current working directory, i.e. where the Quickstart was initiated.
# This function only checks for directory files and will report nonexistence for a file
# of any other file type.
#
# Since:
# 1.8.0
#
# Args:
# $1 - The relative path of the directory to check under the project target directory.
#      The path must not be absolute. This is a mandatory argument.
#
# Returns:
# 0 - If the specified directory exists.
# 1 - If the specified directory does not exist.
#
# Examples:
# if directory_exists "myfolder/other_subfolder"; then
#   echo "Directory does exist";
# fi
#
# if ! directory_exists "tests"; then
#   echo "Tests directory not found";
# fi
#
function directory_exists() {
  local arg_file_path="$1";
  _require_arg "$arg_file_path" "No file argument specified";
  if _is_absolute_path "$arg_file_path"; then
    _fail_illegal_call "The file argument must not be absolute";
  fi

  local file_path="";
  if [[ $PROJECT_INIT_QUICKSTART_REQUESTED == true ]]; then
    file_path="${_PROJECT_INIT_QUICKSTART_OUTPUT_DIR}/${arg_file_path}";
  else
    _ensure_project_files_copied;
    file_path="${var_project_dir}/${arg_file_path}";
  fi
  if [ -d "$file_path" ]; then
    return 0;
  fi
  return 1;
}

# [API function]
# Writes text to a file within the project target directory.
#
# The file to write is specified by the first argument. The path is interpreted as
# relative to the project target directory. The content to write
# is specified by the second argument.
#
# When in regular (form-based) application mode, the project target directory must have
# already been created by means of the project_init_copy() function before a file
# can be written. If the specified file already exists, its content is overwritten.
# If it does not already exist, it is created.
#
# When in Quickstart mode, the project target directory is the underlying Quickstart
# current working directory, i.e. where the Quickstart was initiated. If the specified
# file already exists, it is only overwritten if it was previously created by
# a Quickstart function, otherwise the entire Quickstart operation is cancelled
# by this function. The file is created if it does not already exists.
#
# Since:
# 1.8.0
#
# Args:
# $1 - The relative path of the source file to write to in the project
#      target directory. The path must not be absolute. This is a mandatory argument.
# $2 - The file content to write to the specified file. Can be an empty string
#      or omitted. This is an optional argument.
#
# Returns:
# 0 - If the write operation was successful.
# 1 - If the write operation to the specified file has failed.
#
# Examples:
# write_file "src/project_file.txt" "The file content";
#
function write_file() {
  local arg_file_path="$1";
  local arg_file_data="$2";
  _require_arg "$arg_file_path" "No file argument specified";
  if _is_absolute_path "$arg_file_path"; then
    _fail_illegal_call "The file argument must not be absolute";
  fi

  local file_path="";
  if [[ $PROJECT_INIT_QUICKSTART_REQUESTED == true ]]; then
    file_path="${_PROJECT_INIT_QUICKSTART_OUTPUT_DIR}/${arg_file_path}";
    if [ -e "$file_path" ]; then
      if ! _array_contains "$file_path" "${CACHE_ALL_FILES[@]}"; then
        _make_func_hl "write_file";
        logW "Cannot write to file '${arg_file_path}'";
        logW "A file may only be written to by the ${HYPERLINK_VALUE} function if it was";
        logW "previously generated by a Quickstart function";
        _cancel_quickstart $EXIT_FAILURE;
      fi
    fi
  else
    _ensure_project_files_copied;
    file_path="${var_project_dir}/${arg_file_path}";
  fi
  local add_file_to_cache=false;
  if ! [ -e "$file_path" ]; then
    add_file_to_cache=true;
  else
    if ! [ -f "$file_path" ]; then
      logW "Cannot write to file '${arg_file_path}'";
      logW "File already exists but is not a regular file";
      _cancel_quickstart $EXIT_FAILURE;
      return 1;
    fi
  fi
  if ! echo -ne "$arg_file_data" > "$file_path"; then
    logW "Could not write to file '${file_path}'";
    return 1;
  fi
  if [[ $add_file_to_cache == true ]]; then
    _file_cache_add "$file_path";
  fi
  return 0;
}

# [API function]
# Appends text to a file within the project target directory.
#
# The file to append to is specified by the first argument. The path is interpreted as
# relative to the project target directory. The content to append is specified by the
# second argument.
#
# When in regular (form-based) application mode, the project target directory must have
# already been created by means of the project_init_copy() function before a file
# can be appended to. If the specified file already exists, then the specified content
# is appended to the end of it. If it does not already exist, it is created first.
#
# When in Quickstart mode, the project target directory is the underlying Quickstart
# current working directory, i.e. where the Quickstart was initiated. If the specified
# file already exists, it is only modified if it was previously created by
# a Quickstart function, otherwise the entire Quickstart operation is cancelled
# by this function. The file is created first if it does not already exists.
#
# Since:
# 1.8.0
#
# Args:
# $1 - The relative path of the source file to append to in the project
#      target directory. The path must not be absolute. This is a mandatory argument.
# $2 - The file content to append to the specified file. Can be an empty string
#      or omitted. This is an optional argument.
#
# Returns:
# 0 - If the append operation was successful.
# 1 - If the append operation to the specified file has failed.
#
# Examples:
# append_file "src/project_file.txt" "The-file-content-to-append";
#
function append_file() {
  local arg_file_path="$1";
  local arg_file_data="$2";
  _require_arg "$arg_file_path" "No file argument specified";
  if _is_absolute_path "$arg_file_path"; then
    _fail_illegal_call "The file argument must not be absolute";
  fi

  local file_path="";
  if [[ $PROJECT_INIT_QUICKSTART_REQUESTED == true ]]; then
    file_path="${_PROJECT_INIT_QUICKSTART_OUTPUT_DIR}/${arg_file_path}";
    if [ -e "$file_path" ]; then
      if ! _array_contains "$file_path" "${CACHE_ALL_FILES[@]}"; then
        _make_func_hl "append_file";
        logW "Cannot append to file '${arg_file_path}'";
        logW "A file may only be appended to by the ${HYPERLINK_VALUE} function if it was";
        logW "previously generated by a Quickstart function";
        _cancel_quickstart $EXIT_FAILURE;
      fi
    fi
  else
    _ensure_project_files_copied;
    file_path="${var_project_dir}/${arg_file_path}";
  fi
  local add_file_to_cache=false;
  if ! [ -e "$file_path" ]; then
    add_file_to_cache=true;
  else
    if ! [ -f "$file_path" ]; then
      logW "Cannot append to file '${arg_file_path}'";
      logW "File already exists but is not a regular file";
      _cancel_quickstart $EXIT_FAILURE;
      return 1;
    fi
  fi
  if ! echo -ne "$arg_file_data" >> "$file_path"; then
    logW "Could not append to file '${file_path}'";
    return 1;
  fi
  if [[ $add_file_to_cache == true ]]; then
    _file_cache_add "$file_path";
  fi
  return 0;
}

# [API function]
# Moves a file within the project target directory.
#
# The file specified by the first argument is moved to the target destination
# specified by the second argument. Both the source path and target path
# arguments are interpreted as relative to the project target directory.
#
# When in regular (form-based) application mode, the project target directory must have
# already been created by means of the project_init_copy() function before a file
# can be moved. If a file at the specified destination already exists, it is overwritten.
#
# When in Quickstart mode, the project target directory is the underlying Quickstart
# current working directory, i.e. where the Quickstart was initiated. If a file at
# the specified destination already exists, it is not overwritten and this function
# will cause the application to cancel the entire Quickstart operation.
#
# Since:
# 1.8.0
#
# Args:
# $1 - The relative path of the source file to move in the project target directory.
#      The source path must not be absolute. This is a mandatory argument.
# $2 - The relative path to the destination where to move the source file to
#      in the project target directory. The target path must not be absolute.
#      This is a mandatory argument.
#
# Examples:
# move_file "a_src_file.txt" "subdirA/subdirB/trgt_file.txt";
#
function move_file() {
  local arg_source="$1";
  local arg_target="$2";
  _require_arg "$arg_source" "No source file argument specified";
  _require_arg "$arg_target" "No target file argument specified";
  if _is_absolute_path "$arg_source"; then
    _fail_illegal_call "The source file argument must not be absolute";
  fi
  if _is_absolute_path "$arg_target"; then
    _fail_illegal_call "The target file argument must not be absolute";
  fi

  # Absolute path arguments passed to mv command
  local source_file="";
  local target_file="";

  if [[ $PROJECT_INIT_QUICKSTART_REQUESTED == true ]]; then
    source_file="${_PROJECT_INIT_QUICKSTART_OUTPUT_DIR}/${arg_source}";
    target_file="${_PROJECT_INIT_QUICKSTART_OUTPUT_DIR}/${arg_target}";
    if [ -e "$target_file" ]; then
      logW "Cannot move file '${arg_source}'";
      logW "File or directory already exists at destination and would be overwritten:";
      logW "at: '${arg_target}'";
      _cancel_quickstart $EXIT_FAILURE;
    fi
  else
    _ensure_project_files_copied;
    source_file="${var_project_dir}/${arg_source}";
    target_file="${var_project_dir}/${arg_target}";
  fi

  if ! [ -e "$source_file" ]; then
    logE "Failed to move file inside project directory";
    logE "Source file does not exist: '${arg_source}'";
    _cancel_quickstart $EXIT_FAILURE;
    failure "Failed to move source files";
  fi

  mv "${source_file}" "${target_file}" 2>/dev/null;
  local mv_stat=$?;
  if (( mv_stat != 0 )); then
    logE "Failed to move file inside project directory";
    logE "Command mv returned non-zero exit status ${mv_stat}";
    logE "Source: '${arg_source}'";
    logE "Target: '${arg_target}'";
    _cancel_quickstart $EXIT_FAILURE;
    failure "Failed to move source files";
  fi
  _file_cache_remove "$source_file";
  _file_cache_add "$target_file";
  return 0;
}

# [API function]
# Removes a file or directory within the project target directory.
#
# The specified file path argument is interpreted as relative to the
# project target directory.
#
# When in regular (form-based) application mode, the project target directory must
# have already been created by means of the project_init_copy() function before a file
# can be removed.
# 
# When in Quickstart mode, the project target directory is the underlying Quickstart
# current working directory, i.e. where the Quickstart was initiated. If the specified
# file or directory does not exist, or if it was not previously created by a Quickstart
# function, then this function will cause the application to cancel the
# entire Quickstart operation.
#
# Since:
# 1.8.0
#
# Args:
# $1 - The relative path of the file or directory to remove in the project
#      target directory. The path must not be absolute. This is a mandatory argument.
#
# Examples:
# remove_file "subdirA/the_src_file.txt";
#
function remove_file() {
  local arg_target="$1";
  _require_arg "$arg_target" "No file argument specified";
  if _is_absolute_path "$arg_target"; then
    _fail_illegal_call "The file argument must not be absolute";
  fi

  local target_file="";
  if [[ $PROJECT_INIT_QUICKSTART_REQUESTED == true ]]; then
    target_file="${_PROJECT_INIT_QUICKSTART_OUTPUT_DIR}/${arg_target}";
    if ! [ -e "$target_file" ]; then
      logW "Cannot remove file '${arg_target}'";
      logW "File or directory does not exist:";
      logW "at: '${target_file}'";
      _cancel_quickstart $EXIT_FAILURE;
    fi
    if ! _array_contains "$target_file" "${CACHE_ALL_FILES[@]}"; then
      _make_func_hl "remove_file";
      logW "Cannot remove file '${arg_target}'";
      logW "A file may only be removed by the ${HYPERLINK_VALUE} function if it was";
      logW "previously generated by a Quickstart function";
      _cancel_quickstart $EXIT_FAILURE;
    fi
  else
    _ensure_project_files_copied;
    target_file="${var_project_dir}/${arg_target}";
    if ! [ -e "$target_file" ]; then
      logW "Cannot remove file '${arg_target}'";
      logW "File or directory does not exist:";
      logW "at: '${BASH_SOURCE[1]}' (line ${BASH_LINENO[0]})";
      return 1;
    fi
  fi
  local file_type="file";
  if [ -d "$target_file" ]; then
    file_type="directory";
    rm -r "$target_file" 2>/dev/null;
  else
    rm "$target_file" 2>/dev/null;
  fi

  local cmd_rm_stat=$?;
  if (( cmd_rm_stat != 0 )); then
    logE "Failed to remove ${file_type} inside project directory";
    logE "Command rm returned non-zero exit status ${cmd_rm_stat}";
    logE "File: '${arg_target}'";
    _cancel_quickstart $EXIT_FAILURE;
    failure "Failed to remove source files";
  fi
  _file_cache_remove "$target_file";
  return 0;
}

# [API function]
# Creates a subdirectory within the project target directory.
#
# The subdirectory is specified by the first argument. The path is interpreted as
# relative to the project target directory. It may contain one or more
# subdirectories hierarchically. Any nonexistent parent directories are
# also implicitly created.
#
# When in regular (form-based) application mode, the project target directory must have
# already been created by means of the project_init_copy() function before a directory
# can be created.
#
# If the specified subdirectory structure already exists, then this function
# has no effect.
#
# When in Quickstart mode, the project target directory is the underlying Quickstart
# current working directory, i.e. where the Quickstart was initiated.
#
# Since:
# 1.9.0
#
# Args:
# $1 - The relative path of the subdirectory to create in the project target directory.
#      The path must not be absolute. This is a mandatory argument.
#
# Returns:
# 0 - If the create operation was successful.
# 1 - If the create operation has failed.
#
# Examples:
# create_directory "data";
# create_directory "src/main/my_new_dir";
#
function create_directory() {
  local arg_dir_path="$1";
  _require_arg "$arg_dir_path" "No path argument specified";
  if _is_absolute_path "$arg_dir_path"; then
    _fail_illegal_call "The path argument must not be absolute";
  fi
  local file_path="";
  if [[ $PROJECT_INIT_QUICKSTART_REQUESTED == true ]]; then
    file_path="${_PROJECT_INIT_QUICKSTART_OUTPUT_DIR}/${arg_dir_path}";
    if [ -e "$file_path" ]; then
      if ! _array_contains "$file_path" "${CACHE_ALL_FILES[@]}"; then
        _make_func_hl "create_directory";
        logW "Cannot create directory at '${arg_dir_path}'";
        logW "A file at that location already exists";
        _cancel_quickstart $EXIT_FAILURE;
      fi
    fi
  else
    _ensure_project_files_copied;
    file_path="${var_project_dir}/${arg_dir_path}";
  fi
  local add_file_to_cache=false;
  if ! [ -e "$file_path" ]; then
    add_file_to_cache=true;
  else
    if ! [ -d "$file_path" ]; then
      logW "Cannot create directory at '${arg_dir_path}'";
      logW "A file at that location already exists but is not a directory";
      _cancel_quickstart $EXIT_FAILURE;
      return 1;
    fi
  fi
  if ! mkdir -p "$file_path"; then
    logE "Failed to create directory or one of its parents: '${arg_dir_path}'";
    return 1;
  fi
  if [[ $add_file_to_cache == true ]]; then
    _file_cache_add "$file_path";
  fi
  return 0;
}<|MERGE_RESOLUTION|>--- conflicted
+++ resolved
@@ -703,7 +703,6 @@
   fi
 }
 
-<<<<<<< HEAD
 # Triggers a program failure with the specified error message.
 #
 # This function can be used to stop the program due to an illegal function call.
@@ -765,7 +764,8 @@
             "must already be created. "                                         \
             "Make sure you first call the ${_hl_pic} function in your init script";
   fi
-=======
+}
+
 # Invokes notify-send to show a desktop notification.
 #
 # This implementation function also handles the optional notification actions.
@@ -814,7 +814,6 @@
     fi
   fi
   return 0;
->>>>>>> 9641210e
 }
 
 # Shows a system notification indicating a successful operation.
